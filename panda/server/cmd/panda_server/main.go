// main.go - panda service using cbor plugin system
// Copyright (C) 2019  David Stainton.
//
// This program is free software: you can redistribute it and/or modify
// it under the terms of the GNU Affero General Public License as
// published by the Free Software Foundation, either version 3 of the
// License, or (at your option) any later version.
//
// This program is distributed in the hope that it will be useful,
// but WITHOUT ANY WARRANTY; without even the implied warranty of
// MERCHANTABILITY or FITNESS FOR A PARTICULAR PURPOSE.  See the
// GNU Affero General Public License for more details.
//
// You should have received a copy of the GNU Affero General Public License
// along with this program.  If not, see <http://www.gnu.org/licenses/>.

package main

import (
	"errors"
	"flag"
	"fmt"
	"os"
	"path"
	"path/filepath"
	"time"

	"github.com/katzenpost/katzenpost/core/log"
	"github.com/katzenpost/katzenpost/panda/server"
	"github.com/katzenpost/katzenpost/server/cborplugin"
	"gopkg.in/op/go-logging.v1"
)

func main() {
	var logLevel string
	var logDir string
	var dwellTime string
	var writeBackInterval string
	var fileStore string

	flag.StringVar(&logDir, "log_dir", "", "logging directory")
	flag.StringVar(&logLevel, "log_level", "DEBUG", "logging level could be set to: DEBUG, INFO, NOTICE, WARNING, ERROR, CRITICAL")
	flag.StringVar(&dwellTime, "dwell_time", "336h", "ciphertext max dwell time before garbage collection")
	flag.StringVar(&writeBackInterval, "writeBackInterval", "1h", "GC and write-back cache interval")
	flag.StringVar(&fileStore, "fileStore", "", "The file path of our on disk storage.")

	flag.Parse()

	dwellDuration, err := time.ParseDuration(dwellTime)
	if err != nil {
		panic(err)
	}
	writeBackDuration, err := time.ParseDuration(writeBackInterval)
	if err != nil {
		panic(err)
	}
	if fileStore == "" {
		panic("Invalid fileStore specified.")
	}

	// Ensure that the log directory exists.
	s, err := os.Stat(logDir)
	if os.IsNotExist(err) {
		fmt.Printf("Log directory '%s' doesn't exist.", logDir)
		os.Exit(1)
	}
	if !s.IsDir() {
		fmt.Println("Log directory must actually be a directory.")
		os.Exit(1)
	}

	// Log to a file.
	logFile := path.Join(logDir, fmt.Sprintf("panda.%d.log", os.Getpid()))
	logBackend, err := log.New(logFile, logLevel, false)
	if err != nil {
		panic(err)
	}
	serverLog := logBackend.GetLogger("panda_server")
	serverLog.Info("panda server started")

	// start service
	tmpDir, err := os.MkdirTemp("", "panda_server")
	if err != nil {
		panic(err)
	}
	socketFile := filepath.Join(tmpDir, fmt.Sprintf("%d.panda.socket", os.Getpid()))

	panda, err := server.New(serverLog, fileStore, dwellDuration, writeBackDuration)
	if err != nil {
		panic(err)
	}

	var server *cborplugin.Server
	h := &pandaRequestHandler{p: panda, log: serverLog}
	server = cborplugin.NewServer(serverLog, socketFile, h)
	// emit socketFile to stdout, because this tells the mix server where to connect
	fmt.Printf("%s\n", socketFile)
	server.Accept()
	server.Wait()
	os.Remove(socketFile)
}

type pandaRequestHandler struct {
	p   *server.Panda
	log *logging.Logger
	write func(cborplugin.Command)
}

// OnCommand processes a SpoolRequest and returns a SpoolResponse
func (s *pandaRequestHandler) OnCommand(cmd cborplugin.Command) error {
	switch r := cmd.(type) {
	case *cborplugin.Request:
		// the padding bytes were not stripped because
		// without parsing the start of Payload we wont
		// know how long it is, so we will use a streaming
		// decoder and simply return the first cbor object
		// and then discard the decoder and buffer
		pandaResponse, err := s.p.OnRequest(r.ID, r.Payload, len(r.SURB) > 0)
		if err != nil {
			s.log.Errorf("OnCommand called with invalid request")
			return err
		}
<<<<<<< HEAD
		go func() {
			s.write(&cborplugin.Response{ID: r.ID, SURB: r.SURB, Payload: pandaResponse})
		}()
		return nil
=======
		return &cborplugin.Response{Payload: pandaResponse}, nil
	case *cborplugin.ParametersRequest:
		// panda doesn't set any custom parameters in the PKI, so let the
		// cborplugin.Client populate cborplugin.Parameters{}.
		// and we don't know what the required endpoint field should be anyway
		return nil, nil
>>>>>>> b57bb13c
	default:
		s.log.Errorf("OnCommand called with unknown Command type")
		return errors.New("Invalid Command type")
	}
}

func (s *pandaRequestHandler) RegisterConsumer(svr *cborplugin.Server) {
	s.write = svr.Write
}<|MERGE_RESOLUTION|>--- conflicted
+++ resolved
@@ -120,19 +120,15 @@
 			s.log.Errorf("OnCommand called with invalid request")
 			return err
 		}
-<<<<<<< HEAD
 		go func() {
 			s.write(&cborplugin.Response{ID: r.ID, SURB: r.SURB, Payload: pandaResponse})
 		}()
 		return nil
-=======
-		return &cborplugin.Response{Payload: pandaResponse}, nil
 	case *cborplugin.ParametersRequest:
 		// panda doesn't set any custom parameters in the PKI, so let the
 		// cborplugin.Client populate cborplugin.Parameters{}.
 		// and we don't know what the required endpoint field should be anyway
 		return nil, nil
->>>>>>> b57bb13c
 	default:
 		s.log.Errorf("OnCommand called with unknown Command type")
 		return errors.New("Invalid Command type")
