--- conflicted
+++ resolved
@@ -38,7 +38,6 @@
 
 // Request is the struct type used in service query requests to plugins.
 type Request struct {
-<<<<<<< HEAD
 	// RequestAt is the time when the Request corresponding to this Response was received
 	RequestAt time.Time
 	// Delay is the amount of time that the Response should be delayed before transmission
@@ -49,12 +48,9 @@
 	Payload []byte
 	// SURB is the routing header used to return the Response to the requesting client
 	SURB []byte
-=======
-	ID           uint64
-	Payload      []byte
+	// ResponseSize indicates the maximum response size accepted by the mix server
 	ResponseSize int
 	HasSURB      bool
->>>>>>> b54715a7
 }
 
 // Marshal serializes Request
