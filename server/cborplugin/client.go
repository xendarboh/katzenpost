// client.go - client of new cbor plugin system for kaetzchen services
// Copyright (C) 2021  David Stainton, Masala
//
// This program is free software: you can redistribute it and/or modify
// it under the terms of the GNU Affero General Public License as
// published by the Free Software Foundation, either version 3 of the
// License, or (at your option) any later version.
//
// This program is distributed in the hope that it will be useful,
// but WITHOUT ANY WARRANTY; without even the implied warranty of
// MERCHANTABILITY or FITNESS FOR A PARTICULAR PURPOSE.  See the
// GNU Affero General Public License for more details.
//
// You should have received a copy of the GNU Affero General Public License
// along with this program.  If not, see <http://www.gnu.org/licenses/>.

// Package cborplugin is a plugin system allowing mix network services
// to be added in any language. It communicates queries and responses to and from
// the mix server using CBOR over UNIX domain socket. Beyond that,
// a client supplied SURB is used to route the response back to the client
// as described in our Kaetzchen specification document:
//
// https://github.com/katzenpost/katzenpost/blob/master/docs/specs/kaetzchen.rst
package cborplugin

import (
	"bufio"
	"io"
	"os/exec"
	"syscall"
	"time"

	"github.com/fxamacker/cbor/v2"
	"github.com/katzenpost/katzenpost/core/log"
	"github.com/katzenpost/katzenpost/core/worker"
	"gopkg.in/op/go-logging.v1"
)

// Request is the struct type used in service query requests to plugins.
type Request struct {
	// RequestAt is the time when the Request corresponding to this Response was received
	RequestAt time.Time
	// Delay is the amount of time that the Response should be delayed before transmission
<<<<<<< HEAD
	Delay     time.Duration // the Delay specififed for this hop
	// ID is the Request's packet ID
	ID        uint64
	// Payload is the encrypted Request
	Payload   []byte
	// SURB is the routing header used to return the Response to the requesting client
	SURB      []byte
=======
	Delay time.Duration // the Delay specififed for this hop
	// ID is the Request's packet ID
	ID uint64
	// Payload is the encrypted Request
	Payload []byte
	// SURB is the routing header used to return the Response to the requesting client
	SURB []byte
>>>>>>> 3bf55cdc
}

// Marshal serializes Request
func (r *Request) Marshal() ([]byte, error) {
	return cbor.Marshal(r)
}

// Unmarshal deserializes Request
func (r *Request) Unmarshal(b []byte) error {
	return cbor.Unmarshal(b, r)
}

// RequestFactory is a CommandBuilder for Requests
type RequestFactory struct {
}

// Build returns a Request
func (r *RequestFactory) Build() Command {
	return new(Request)
}

// Response is the response received after sending a Request to the plugin
type Response struct {
	// RequestAt is the time when the Request corresponding to this Response was received
	RequestAt time.Time
	// Delay is the amount of time that the Response should be delayed before transmission
<<<<<<< HEAD
	Delay     time.Duration
	// ID is the Request's packet ID
	ID        uint64
	// Payload is the encrypted response
	Payload   []byte
	// SURB is the routing header used to return the Response to the requesting client
	SURB      []byte
=======
	Delay time.Duration
	// ID is the Request's packet ID
	ID uint64
	// Payload is the encrypted response
	Payload []byte
	// SURB is the routing header used to return the Response to the requesting client
	SURB []byte
>>>>>>> 3bf55cdc
}

// Marshal serializes Response
func (r *Response) Marshal() ([]byte, error) {
	return cbor.Marshal(r)
}

// Unmarshal deserializes Response
func (r *Response) Unmarshal(b []byte) error {
	return cbor.Unmarshal(b, r)
}

// ResponseFactory is a CommandBuilder for Responses
type ResponseFactory struct {
}

// Build returns a Response
func (r *ResponseFactory) Build() Command {
	return new(Response)
}

// Parameters is an optional mapping that plugins can publish, these get
// advertised to clients in the MixDescriptor.
// The output of GetParameters() ends up being published in a map
// associating with the service names to service parameters map.
// This information is part of the Mix Descriptor which is defined here:
// https://github.com/katzenpost/katzenpost/blob/master/core/pki/pki.go
type Parameters map[string]string

// ServicePlugin is the interface that we expose for external
// plugins to implement. This is similar to the internal Kaetzchen
// interface defined in:
// github.com/katzenpost/katzenpost/server/internal/provider/kaetzchen/kaetzchen.go
type ServicePlugin interface {
	// OnRequest is the method that is called when the Provider receives
	// a request designed for a particular agent. The caller will handle
	// extracting the payload component of the message
	OnRequest(request *Request) ([]byte, error)

	// Capability returns the agent's functionality for publication in
	// the Provider's descriptor.
	Capability() string

	// Parameters returns the agent's paramenters for publication in
	// the Provider's descriptor.
	GetParameters() *Parameters

	// Halt stops the plugin.
	Halt()
}

// Client acts as a client interacting with one or more plugins.
// The Client type is composite with Worker and therefore
// has a Halt method. Client implements this interface
// and proxies data between this mix server and the
// external plugin program.

type Client struct {
	worker.Worker

	socket *CommandIO

	logBackend *log.Backend
	log        *logging.Logger

	socketFile string
	cmd        *exec.Cmd
	//conn       net.Conn

	commandBuilder CommandBuilder

	capability string
	endpoint   string
}

// New creates a new plugin client instance which represents the single execution
// of the external plugin program.

func NewClient(logBackend *log.Backend, capability, endpoint string, commandBuilder CommandBuilder) *Client {
	return &Client{
		socket:         NewCommandIO(logBackend.GetLogger("client_socket")),
		logBackend:     logBackend,
		log:            logBackend.GetLogger("client"),
		commandBuilder: commandBuilder,
		capability:     capability,
		endpoint:       endpoint,
	}
}

func (c *Client) Capability() string {
	return c.capability
}

func (c *Client) GetParameters() *map[string]interface{} {
	responseParams := make(map[string]interface{})
	responseParams["endpoint"] = c.endpoint
	return &responseParams
}

// Start execs the plugin and starts a worker thread to listen
// on the halt chan sends a TERM signal to the plugin if the shutdown
// even is dispatched.
func (c *Client) Start(command string, args []string) error {
	err := c.launch(command, args)
	if err != nil {
		return err
	}
	c.Go(c.reaper)
	c.socket.Start(true, c.socketFile, c.commandBuilder)
	return nil
}

func (c *Client) reaper() {
	<-c.HaltCh()
	err := c.cmd.Process.Signal(syscall.SIGTERM)
	if err != nil {
		c.log.Errorf("CBOR plugin worker, error sending SIGTERM: %s\n", err)
	}
	err = c.cmd.Wait()
	if err != nil {
		c.log.Errorf("CBOR plugin worker, command exec error: %s\n", err)
	}
}

func (c *Client) logPluginStderr(stderr io.ReadCloser) {
	logWriter := c.logBackend.GetLogWriter(c.cmd.Path, "DEBUG")
	_, err := io.Copy(logWriter, stderr)
	if err != nil {
		c.log.Errorf("Failed to proxy cborplugin stderr to DEBUG log: %s", err)
	}
	c.Halt()
}

func (c *Client) launch(command string, args []string) error {
	// exec plugin
	c.cmd = exec.Command(command, args...)
	stdout, err := c.cmd.StdoutPipe()
	if err != nil {
		c.log.Debugf("pipe failure: %s", err)
		return err
	}
	stderr, err := c.cmd.StderrPipe()
	if err != nil {
		c.log.Debugf("pipe failure: %s", err)
		return err
	}
	err = c.cmd.Start()
	if err != nil {
		c.log.Debugf("failed to exec: %s", err)
		return err
	}

	// proxy stderr to our debug log
	// also calls Halt() when stderr closes, if the program crashes or is killed
	c.Go(func() {
		c.logPluginStderr(stderr)
	})

	// read and decode plugin stdout
	stdoutScanner := bufio.NewScanner(stdout)
	stdoutScanner.Scan()
	c.socketFile = stdoutScanner.Text()
	c.log.Debugf("plugin socket path:'%s'\n", c.socketFile)
	return nil
}

func (c *Client) ReadChan() chan Command {
	return c.socket.ReadChan()
}

func (c *Client) WriteChan() chan Command {
	return c.socket.WriteChan()
}<|MERGE_RESOLUTION|>--- conflicted
+++ resolved
@@ -41,15 +41,6 @@
 	// RequestAt is the time when the Request corresponding to this Response was received
 	RequestAt time.Time
 	// Delay is the amount of time that the Response should be delayed before transmission
-<<<<<<< HEAD
-	Delay     time.Duration // the Delay specififed for this hop
-	// ID is the Request's packet ID
-	ID        uint64
-	// Payload is the encrypted Request
-	Payload   []byte
-	// SURB is the routing header used to return the Response to the requesting client
-	SURB      []byte
-=======
 	Delay time.Duration // the Delay specififed for this hop
 	// ID is the Request's packet ID
 	ID uint64
@@ -57,7 +48,6 @@
 	Payload []byte
 	// SURB is the routing header used to return the Response to the requesting client
 	SURB []byte
->>>>>>> 3bf55cdc
 }
 
 // Marshal serializes Request
@@ -84,15 +74,6 @@
 	// RequestAt is the time when the Request corresponding to this Response was received
 	RequestAt time.Time
 	// Delay is the amount of time that the Response should be delayed before transmission
-<<<<<<< HEAD
-	Delay     time.Duration
-	// ID is the Request's packet ID
-	ID        uint64
-	// Payload is the encrypted response
-	Payload   []byte
-	// SURB is the routing header used to return the Response to the requesting client
-	SURB      []byte
-=======
 	Delay time.Duration
 	// ID is the Request's packet ID
 	ID uint64
@@ -100,7 +81,6 @@
 	Payload []byte
 	// SURB is the routing header used to return the Response to the requesting client
 	SURB []byte
->>>>>>> 3bf55cdc
 }
 
 // Marshal serializes Response
