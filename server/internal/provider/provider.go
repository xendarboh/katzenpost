// provider.go - Katzenpost server provider backend.
// Copyright (C) 2017  Yawning Angel and David Stainton
//
// This program is free software: you can redistribute it and/or modify
// it under the terms of the GNU Affero General Public License as
// published by the Free Software Foundation, either version 3 of the
// License, or (at your option) any later version.
//
// This program is distributed in the hope that it will be useful,
// but WITHOUT ANY WARRANTY; without even the implied warranty of
// MERCHANTABILITY or FITNESS FOR A PARTICULAR PURPOSE.  See the
// GNU Affero General Public License for more details.
//
// You should have received a copy of the GNU Affero General Public License
// along with this program.  If not, see <http://www.gnu.org/licenses/>.

// Package provider implements the Katzenpost sever provider.
package provider

import (
	"errors"
	"fmt"
	"strconv"
	"strings"
	"sync"
	"time"

	"github.com/katzenpost/katzenpost/core/crypto/rand"
	"github.com/katzenpost/katzenpost/core/epochtime"
	"github.com/katzenpost/katzenpost/core/monotime"
	sConstants "github.com/katzenpost/katzenpost/core/sphinx/constants"
	"github.com/katzenpost/katzenpost/core/thwack"
	"github.com/katzenpost/katzenpost/core/wire"
	"github.com/katzenpost/katzenpost/core/worker"
	"github.com/katzenpost/katzenpost/server/config"
	"github.com/katzenpost/katzenpost/server/internal/glue"
	"github.com/katzenpost/katzenpost/server/internal/instrument"
	"github.com/katzenpost/katzenpost/server/internal/packet"
	"github.com/katzenpost/katzenpost/server/internal/provider/kaetzchen"
	"github.com/katzenpost/katzenpost/server/internal/sqldb"
	"github.com/katzenpost/katzenpost/server/spool"
	"github.com/katzenpost/katzenpost/server/spool/boltspool"
	"github.com/katzenpost/katzenpost/server/userdb"
	"github.com/katzenpost/katzenpost/server/userdb/boltuserdb"
	"github.com/katzenpost/katzenpost/server/userdb/externuserdb"
	"gopkg.in/eapache/channels.v1"
	"gopkg.in/op/go-logging.v1"
)

type provider struct {
	sync.Mutex
	worker.Worker

	glue glue.Glue
	log  *logging.Logger

	ch     *channels.InfiniteChannel
	sqlDB  *sqldb.SQLDB
	userDB userdb.UserDB
	spool  spool.Spool

	kaetzchenWorker           *kaetzchen.KaetzchenWorker
	cborPluginKaetzchenWorker *kaetzchen.CBORPluginWorker
}

func (p *provider) Halt() {
	p.Worker.Halt()

	p.ch.Close()
	p.kaetzchenWorker.Halt()
	p.cborPluginKaetzchenWorker.Halt()
	if p.userDB != nil {
		p.userDB.Close()
		p.userDB = nil
	}
	if p.spool != nil {
		p.spool.Close()
		p.spool = nil
	}
	if p.sqlDB != nil {
		p.sqlDB.Close()
	}
}

func (p *provider) Spool() spool.Spool {
	return p.spool
}

func (p *provider) UserDB() userdb.UserDB {
	return p.userDB
}

func (p *provider) AuthenticateClient(c *wire.PeerCredentials) bool {
	isValid := p.userDB.IsValid(c.AdditionalData, c.PublicKey)
	if !isValid {
		if len(c.AdditionalData) == sConstants.NodeIDLength {
			p.log.Errorf("Authentication failed: User: '%x', Key: '%x' (Probably a peer)", c.AdditionalData, c.PublicKey.Sum256())
		} else {
			p.log.Errorf("Authentication failed: User: '%x', Key: '%x'", c.AdditionalData, c.PublicKey.Sum256())
		}
	}
	return isValid
}

func (p *provider) OnPacket(pkt *packet.Packet) {
	p.ch.In() <- pkt
}

func (p *provider) KaetzchenForPKI() (map[string]map[string]interface{}, error) {
	map1 := p.kaetzchenWorker.KaetzchenForPKI()
	map2 := p.cborPluginKaetzchenWorker.KaetzchenForPKI()

	// merge sets, panic on duplicate
	setsToMerge := []map[kaetzchen.PluginName]kaetzchen.PluginParameters{
		map1, map2,
	}

	merged := make(map[kaetzchen.PluginName]kaetzchen.PluginParameters)

	for _, currentSet := range setsToMerge {
		for k, v := range currentSet {
			if _, ok := merged[k]; ok {
				p.log.Debug("WARNING: duplicate plugin entries")
				panic("WARNING: duplicate plugin entries")
			}
			merged[k] = v
		}
	}

	return merged, nil
}

func (p *provider) connectedClients() (map[[sConstants.RecipientIDLength]byte]interface{}, error) {
	identities := make(map[[sConstants.RecipientIDLength]byte]interface{})
	for _, listener := range p.glue.Listeners() {
		listenerIdentities, err := listener.GetConnIdentities()
		if err != nil {
			return nil, err
		}

		for id, _ := range listenerIdentities {
			identities[id] = struct{}{}
		}
	}
	return identities, nil
}

func (p *provider) gcEphemeralClients() {
	p.log.Debug("garbage collecting expired ephemeral clients")
	connectedClients, err := p.connectedClients()
	if err != nil {
		p.log.Errorf("wtf: %s", err)
		return
	}
	err = p.Spool().VacuumExpired(p.UserDB(), connectedClients)
	if err != nil {
		p.log.Errorf("wtf: %s", err)
		return
	}
}

func (p *provider) worker() {
	maxDwell := time.Duration(p.glue.Config().Debug.ProviderDelay) * time.Millisecond

	defer p.log.Debugf("Halting Provider worker.")

	ch := p.ch.Out()

	// Here we optionally set this GC timer. If unset the
	// channel remains nil and has no effect on the select
	// statement below. If set then the timer will periodically
	// write to the channel triggering our GC routine.
	var gcEphemeralClientGCTickerChan <-chan time.Time
	if p.glue.Config().Provider.EnableEphemeralClients {
		ticker := time.NewTicker(epochtime.Period)
		gcEphemeralClientGCTickerChan = ticker.C
		defer ticker.Stop()
	}

	for {
		var pkt *packet.Packet
		select {
		case <-p.HaltCh():
			p.log.Debugf("Terminating gracefully.")
			return
		case <-gcEphemeralClientGCTickerChan:
			p.gcEphemeralClients()
			continue
		case e := <-ch:
			pkt = e.(*packet.Packet)

			if dwellTime := monotime.Now() - pkt.DispatchAt; dwellTime > maxDwell {
				p.log.Debugf("Dropping packet: %v (Spend %v in queue)", pkt.ID, dwellTime)
				instrument.PacketsDropped()
				pkt.Dispose()
				continue
			}
		}

		if pkt == nil {
			continue
		}

		if p.glue.Config().Provider.EnableServiceProvider {
			// Kaetzchen endpoints are published in the PKI and are never
			// user-facing, so omit the recipient-post processing.  If clients
			// are written under the assumption that Kaetzchen addresses are
			// normalized, that's their problem.
			if p.kaetzchenWorker.IsKaetzchen(pkt.Recipient.ID) {
				// Packet is destined for a Kaetzchen auto-responder agent, and
				// can't be a SURB-Reply.
				if pkt.IsSURBReply() {
					p.log.Debugf("Dropping packet: %v (SURB-Reply for Kaetzchen)", pkt.ID)
					instrument.PacketsDropped()
					pkt.Dispose()
				} else {
					// Note that we pass ownership of pkt to p.kaetzchenWorker
					// which will take care to dispose of it.
					p.kaetzchenWorker.OnKaetzchen(pkt)
				}
				continue
			}

			if p.cborPluginKaetzchenWorker.IsKaetzchen(pkt.Recipient.ID) {
				if pkt.IsSURBReply() {
					p.log.Debugf("Dropping packet: %v (SURB-Reply for Kaetzchen)", pkt.ID)
					instrument.PacketsDropped()
					pkt.Dispose()
				} else {
					// Note that we pass ownership of pkt to p.kaetzchenWorker
					// which will take care to dispose of it.
					p.cborPluginKaetzchenWorker.OnKaetzchen(pkt)
				}
				continue
			}
		} else {
			// Post-process the recipient.
			recipient, err := p.fixupRecipient(pkt.Recipient.ID[:])
			if err != nil {
				p.log.Debugf("Dropping packet: %v (Invalid Recipient: '%v')", pkt.ID, utils.ASCIIBytesToPrintString(recipient))
				instrument.PacketsDropped()
				pkt.Dispose()
				continue
			}

			// Ensure the packet is for a valid recipient.
			if !p.userDB.Exists(recipient) {
				p.log.Debugf("Dropping packet: %v (Invalid Recipient: '%v')", pkt.ID, utils.ASCIIBytesToPrintString(recipient))
				instrument.PacketsDropped()
				pkt.Dispose()
				continue
			}
<<<<<<< HEAD
			continue
		}

		// Post-process the recipient.
		recipient := pkt.Recipient.ID[:]

		// Ensure the packet is for a valid recipient.
		if !p.userDB.Exists(recipient) {
			p.log.Debugf("Dropping packet: %v (Invalid Recipient: '%x')", pkt.ID, recipient)
			instrument.PacketsDropped()
=======

			// Process the packet based on type.
			if pkt.IsSURBReply() {
				p.onSURBReply(pkt, recipient)
			} else {
				// Caller checks that the packet is either a SURB-Reply or a user
				// message, so this must be the latter.
				p.onToUser(pkt, recipient)
			}
>>>>>>> 720d6a2f
			pkt.Dispose()
		}
	}
}

func (p *provider) onSURBReply(pkt *packet.Packet, recipient []byte) {
	geo := p.glue.Config().SphinxGeometry
	if len(pkt.Payload) != geo.PayloadTagLength+geo.ForwardPayloadLength {
		p.log.Debugf("Refusing to store mis-sized SURB-Reply: %v (%v)", pkt.ID, len(pkt.Payload))
		return
	}

	// Store the payload in the spool.
	if err := p.spool.StoreSURBReply(recipient, &pkt.SurbReply.ID, pkt.Payload); err != nil {
		p.log.Debugf("Failed to store SURB-Reply: %v (%v)", pkt.ID, err)
	} else {
		p.log.Debugf("Stored SURB-Reply: %v", pkt.ID)
	}
}

func (p *provider) onToUser(pkt *packet.Packet, recipient []byte) {
	ct, surb, err := packet.ParseForwardPacket(pkt)
	if err != nil {
		p.log.Debugf("Dropping packet: %v (%v)", pkt.ID, err)
		instrument.PacketsDropped()
		return
	}

	// Store the ciphertext in the spool.
	if err := p.spool.StoreMessage(recipient, ct); err != nil {
		p.log.Debugf("Failed to store message payload: %v (%v)", pkt.ID, err)
		return
	}

	// Iff there is a SURB, generate a SURB-ACK and schedule.
	if surb != nil {
		ackPkt, err := packet.NewPacketFromSURB(pkt, surb, nil, p.glue.Config().SphinxGeometry)
		if err != nil {
			p.log.Debugf("Failed to generate SURB-ACK: %v (%v)", pkt.ID, err)
			return
		}

		p.log.Debugf("Handing off newly generated SURB-ACK: %v (Src:%v)", ackPkt.ID, pkt.ID)
		p.glue.Scheduler().OnPacket(ackPkt)
	} else {
		p.log.Debugf("Stored Message: %v (No SURB)", pkt.ID)
	}
}

func (p *provider) onAddUser(c *thwack.Conn, l string) error {
	return p.doAddUpdate(c, l, false)
}

func (p *provider) onUpdateUser(c *thwack.Conn, l string) error {
	return p.doAddUpdate(c, l, true)
}

func (p *provider) doAddUpdate(c *thwack.Conn, l string, isUpdate bool) error {
	p.Lock()
	defer p.Unlock()

	sp := strings.Split(l, " ")
	if len(sp) != 3 {
		c.Log().Debugf("[ADD/UPDATE]_USER invalid syntax: '%v'", l)
		return c.WriteReply(thwack.StatusSyntaxError)
	}

	// Deserialize the public key.
	_, pubKey := wire.DefaultScheme.GenerateKeypair(rand.Reader)
	err := pubKey.UnmarshalText([]byte(sp[2]))
	if err != nil {
		c.Log().Errorf("[ADD/UPDATE]_USER invalid public key: %v", err)
		return c.WriteReply(thwack.StatusSyntaxError)
	}

	// Attempt to add or update the user.
	u := []byte(sp[1])
	if err = p.userDB.Add(u, pubKey, isUpdate); err != nil {
		c.Log().Errorf("Failed to add/update user: %v", err)
		return c.WriteReply(thwack.StatusTransactionFailed)
	}

	return c.WriteReply(thwack.StatusOk)
}

func (p *provider) onRemoveUser(c *thwack.Conn, l string) error {
	p.Lock()
	defer p.Unlock()

	sp := strings.Split(l, " ")
	if len(sp) != 2 {
		c.Log().Debugf("REMOVE_USER invalid syntax: '%v'", l)
		return c.WriteReply(thwack.StatusSyntaxError)
	}

	u := []byte(sp[1])
	// Remove the user from the UserDB.
	if err := p.userDB.Remove(u); err != nil {
		c.Log().Errorf("Failed to remove user '%v': %v", u, err)
		return c.WriteReply(thwack.StatusTransactionFailed)
	}

	// Remove the user's spool.
	if err := p.spool.Remove(u); err != nil {
		// Log an error, but don't return a failed status, because the
		// user has been obliterated from the UserDB at this point.
		c.Log().Errorf("Failed to remove spool '%v': %v", u, err)
	}

	return c.WriteReply(thwack.StatusOk)
}

func (p *provider) onRemoveUserIdentity(c *thwack.Conn, l string) error {
	p.Lock()
	defer p.Unlock()

	sp := strings.Split(l, " ")
	switch len(sp) {
	case 2:
	default:
		c.Log().Debugf("REMOVE_USER_IDENTITY invalid syntax: '%v'", l)
		return c.WriteReply(thwack.StatusSyntaxError)
	}

	u := []byte(sp[1])
	if err := p.userDB.SetIdentity(u, nil); err != nil {
		c.Log().Errorf("Failed to set identity for user '%v': %v", u, err)
		return c.WriteReply(thwack.StatusTransactionFailed)
	}

	return c.WriteReply(thwack.StatusOk)
}

func (p *provider) onSetUserIdentity(c *thwack.Conn, l string) error {
	p.Lock()
	defer p.Unlock()

	var err error
	var pubKey wire.PublicKey

	sp := strings.Split(l, " ")
	switch len(sp) {
	case 2:
	case 3:
		_, pubKey = wire.DefaultScheme.GenerateKeypair(rand.Reader)
		err = pubKey.UnmarshalText([]byte(sp[2]))
		if err != nil {
			c.Log().Errorf("SET_USER_IDENTITY invalid public key: %v", err)
			return c.WriteReply(thwack.StatusSyntaxError)
		}
	default:
		c.Log().Debugf("SET_USER_IDENTITY invalid syntax: '%v'", l)
		return c.WriteReply(thwack.StatusSyntaxError)
	}

	u := []byte(sp[1])
	if err = p.userDB.SetIdentity(u, pubKey); err != nil {
		c.Log().Errorf("Failed to set identity for user '%v': %v", u, err)
		return c.WriteReply(thwack.StatusTransactionFailed)
	}

	return c.WriteReply(thwack.StatusOk)
}

func (p *provider) onUserLink(c *thwack.Conn, l string) error {
	p.Lock()
	defer p.Unlock()

	sp := strings.Split(l, " ")
	if len(sp) != 2 {
		c.Log().Debugf("USER_LINK invalid syntax: '%v'", l)
		return c.WriteReply(thwack.StatusSyntaxError)
	}

	u := []byte(sp[1])
	pubKey, err := p.userDB.Link(u)
	if err != nil {
		c.Log().Errorf("Failed to query link key for user '%s': %v", string(u), err)
		return c.WriteReply(thwack.StatusTransactionFailed)
	}

	return c.Writer().PrintfLine("%v %v", thwack.StatusOk, pubKey)
}

func (p *provider) onUserIdentity(c *thwack.Conn, l string) error {
	p.Lock()
	defer p.Unlock()

	sp := strings.Split(l, " ")
	if len(sp) != 2 {
		c.Log().Debugf("USER_IDENTITY invalid syntax: '%v'", l)
		return c.WriteReply(thwack.StatusSyntaxError)
	}

	u := []byte(sp[1])
	pubKey, err := p.userDB.Identity(u)
	if err != nil {
		c.Log().Errorf("Failed to query identity for user '%v': %v", u, err)
		return c.WriteReply(thwack.StatusTransactionFailed)
	}

	return c.Writer().PrintfLine("%v %v", thwack.StatusOk, pubKey)
}

func (p *provider) onSendRate(c *thwack.Conn, l string) error {
	p.Lock()
	defer p.Unlock()

	sp := strings.Split(l, " ")
	if len(sp) != 2 {
		c.Log().Debugf("SEND_RATE invalid syntax: '%v'", l)
		return c.WriteReply(thwack.StatusSyntaxError)
	}

	rate, err := strconv.ParseUint(sp[1], 10, 64)
	if err != nil {
		c.Log().Errorf("SEND_RATE invalid duration: %v", err)
		return c.WriteReply(thwack.StatusSyntaxError)
	}

	for _, l := range p.glue.Listeners() {
		l.OnNewSendRatePerMinute(rate)
	}

	return c.Writer().PrintfLine("%v %v", thwack.StatusOk, rate)
}

func (p *provider) onSendBurst(c *thwack.Conn, l string) error {
	p.Lock()
	defer p.Unlock()

	sp := strings.Split(l, " ")
	if len(sp) != 2 {
		c.Log().Debugf("SEND_BURST invalid syntax: '%v'", l)
		return c.WriteReply(thwack.StatusSyntaxError)
	}

	burst, err := strconv.ParseUint(sp[1], 10, 64)
	if err != nil {
		c.Log().Errorf("SEND_BURST invalid integer: %v", err)
		return c.WriteReply(thwack.StatusSyntaxError)
	}

	for _, l := range p.glue.Listeners() {
		l.OnNewSendBurst(burst)
	}

	return c.Writer().PrintfLine("%v %v", thwack.StatusOk, burst)
}

// New constructs a new provider instance.
func New(glue glue.Glue) (glue.Provider, error) {
	kaetzchenWorker, err := kaetzchen.New(glue)
	if err != nil {
		return nil, err
	}
	cborPluginWorker, err := kaetzchen.NewCBORPluginWorker(glue)
	if err != nil {
		return nil, err
	}
	p := &provider{
		glue:                      glue,
		log:                       glue.LogBackend().GetLogger("provider"),
		ch:                        channels.NewInfiniteChannel(),
		kaetzchenWorker:           kaetzchenWorker,
		cborPluginKaetzchenWorker: cborPluginWorker,
	}

	cfg := glue.Config()

	isOk := false
	defer func() {
		if !isOk {
			p.Halt()
		}
	}()

	if cfg.Provider.SQLDB != nil {
		if cfg.Provider.UserDB.Backend == config.BackendSQL || cfg.Provider.SpoolDB.Backend == config.BackendSQL {
			p.sqlDB, err = sqldb.New(glue)
			if err != nil {
				return nil, err
			}
		} else {
			p.log.Warningf("SQL database configured but not used for the User or Spool databases.")
		}
	}

	switch cfg.Provider.UserDB.Backend {
	case config.BackendBolt:
		if cfg.Provider.TrustOnFirstUse {
			p.userDB, err = boltuserdb.New(cfg.Provider.UserDB.Bolt.UserDB, boltuserdb.WithTrustOnFirstUse())
		} else {
			p.userDB, err = boltuserdb.New(cfg.Provider.UserDB.Bolt.UserDB)
		}
	case config.BackendExtern:
		p.userDB, err = externuserdb.New(cfg.Provider.UserDB.Extern.ProviderURL)
	case config.BackendSQL:
		if p.sqlDB != nil {
			p.userDB, err = p.sqlDB.UserDB()
		} else {
			err = errors.New("provider: SQL UserDB backend with no SQL database")
		}
	default:
		return nil, fmt.Errorf("provider: Unknown UserDB backend: %v", cfg.Provider.UserDB.Backend)
	}
	if err != nil {
		return nil, err
	}

	switch cfg.Provider.SpoolDB.Backend {
	case config.BackendBolt:
		p.spool, err = boltspool.New(cfg.Provider.SpoolDB.Bolt.SpoolDB)
	case config.BackendSQL:
		if p.sqlDB != nil {
			p.spool = p.sqlDB.Spool()
		} else {
			err = errors.New("provider: SQL SpoolDB backend with no SQL database")
		}
	default:
		err = fmt.Errorf("provider: Unknown SpoolDB backend: %v", cfg.Provider.SpoolDB.Backend)
	}
	if err != nil {
		return nil, err
	}

	// Purge spools that belong to users that no longer exist in the user db.
	if err = p.spool.Vacuum(p.userDB); err != nil {
		return nil, err
	}

	// Wire in the management related commands.
	if cfg.Management.Enable {
		const (
			cmdAddUser            = "ADD_USER"
			cmdUpdateUser         = "UPDATE_USER"
			cmdRemoveUser         = "REMOVE_USER"
			cmdSetUserIdentity    = "SET_USER_IDENTITY"
			cmdRemoveUserIdentity = "REMOVE_USER_IDENTITY"
			cmdUserIdentity       = "USER_IDENTITY"
			cmdUserLink           = "USER_LINK"
			cmdSendRate           = "SEND_RATE"
			cmdSendBurst          = "SEND_BURST"
		)

		glue.Management().RegisterCommand(cmdAddUser, p.onAddUser)
		glue.Management().RegisterCommand(cmdUpdateUser, p.onUpdateUser)
		glue.Management().RegisterCommand(cmdRemoveUser, p.onRemoveUser)
		glue.Management().RegisterCommand(cmdSetUserIdentity, p.onSetUserIdentity)
		glue.Management().RegisterCommand(cmdRemoveUserIdentity, p.onRemoveUserIdentity)
		glue.Management().RegisterCommand(cmdUserIdentity, p.onUserIdentity)
		glue.Management().RegisterCommand(cmdUserLink, p.onUserLink)
		glue.Management().RegisterCommand(cmdSendRate, p.onSendRate)
		glue.Management().RegisterCommand(cmdSendBurst, p.onSendBurst)
	}

	// Start the workers.
	for i := 0; i < cfg.Debug.NumProviderWorkers; i++ {
		p.Go(p.worker)
	}

	isOk = true
	return p, nil
}<|MERGE_RESOLUTION|>--- conflicted
+++ resolved
@@ -30,6 +30,7 @@
 	"github.com/katzenpost/katzenpost/core/monotime"
 	sConstants "github.com/katzenpost/katzenpost/core/sphinx/constants"
 	"github.com/katzenpost/katzenpost/core/thwack"
+	"github.com/katzenpost/katzenpost/core/utils"
 	"github.com/katzenpost/katzenpost/core/wire"
 	"github.com/katzenpost/katzenpost/core/worker"
 	"github.com/katzenpost/katzenpost/server/config"
@@ -235,13 +236,7 @@
 			}
 		} else {
 			// Post-process the recipient.
-			recipient, err := p.fixupRecipient(pkt.Recipient.ID[:])
-			if err != nil {
-				p.log.Debugf("Dropping packet: %v (Invalid Recipient: '%v')", pkt.ID, utils.ASCIIBytesToPrintString(recipient))
-				instrument.PacketsDropped()
-				pkt.Dispose()
-				continue
-			}
+			recipient := pkt.Recipient.ID[:]
 
 			// Ensure the packet is for a valid recipient.
 			if !p.userDB.Exists(recipient) {
@@ -250,18 +245,6 @@
 				pkt.Dispose()
 				continue
 			}
-<<<<<<< HEAD
-			continue
-		}
-
-		// Post-process the recipient.
-		recipient := pkt.Recipient.ID[:]
-
-		// Ensure the packet is for a valid recipient.
-		if !p.userDB.Exists(recipient) {
-			p.log.Debugf("Dropping packet: %v (Invalid Recipient: '%x')", pkt.ID, recipient)
-			instrument.PacketsDropped()
-=======
 
 			// Process the packet based on type.
 			if pkt.IsSURBReply() {
@@ -271,7 +254,6 @@
 				// message, so this must be the latter.
 				p.onToUser(pkt, recipient)
 			}
->>>>>>> 720d6a2f
 			pkt.Dispose()
 		}
 	}
