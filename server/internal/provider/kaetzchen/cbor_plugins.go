// cbor_plugins.go - cbor plugin system for kaetzchen services
// Copyright (C) 2021  David Stainton.
//
// This program is free software: you can redistribute it and/or modify
// it under the terms of the GNU Affero General Public License as
// published by the Free Software Foundation, either version 3 of the
// License, or (at your option) any later version.
//
// This program is distributed in the hope that it will be useful,
// but WITHOUT ANY WARRANTY; without even the implied warranty of
// MERCHANTABILITY or FITNESS FOR A PARTICULAR PURPOSE.  See the
// GNU Affero General Public License for more details.
//
// You should have received a copy of the GNU Affero General Public License
// along with this program.  If not, see <http://www.gnu.org/licenses/>.

// Package kaetzchen implements support for provider side auto-responder
// agents.
package kaetzchen

import (
	"errors"
	"fmt"
	"sync"
	"time"

	"golang.org/x/text/secure/precis"
	"gopkg.in/eapache/channels.v1"
	"gopkg.in/op/go-logging.v1"

	"github.com/katzenpost/katzenpost/core/sphinx/constants"
	"github.com/katzenpost/katzenpost/core/sphinx/geo"
	"github.com/katzenpost/katzenpost/core/worker"
	"github.com/katzenpost/katzenpost/server/cborplugin"
	"github.com/katzenpost/katzenpost/server/config"
	"github.com/katzenpost/katzenpost/server/internal/glue"
	"github.com/katzenpost/katzenpost/server/internal/instrument"
	"github.com/katzenpost/katzenpost/server/internal/packet"
)

// PluginChans maps from Recipient ID to channel.
type PluginChans = map[[constants.RecipientIDLength]byte]*channels.InfiniteChannel

// PluginName is the name of a plugin.
type PluginName = string

// PluginParameters maps from parameter key to value.
type PluginParameters = map[PluginName]interface{}

// ServiceMap maps from plugin name to plugin parameters
// and is used by Mix Descriptors which describe Providers
// with plugins. Each plugin can optionally set one or more
// parameters.
type ServiceMap = map[PluginName]PluginParameters

// CBORPluginWorker is similar to Kaetzchen worker but uses
// CBOR over UNIX domain socket to talk to plugins.
type CBORPluginWorker struct {
	sync.Mutex
	worker.Worker

	glue glue.Glue
	log  *logging.Logger
	geo  *geo.Geometry

	haltOnce    sync.Once
	pluginChans PluginChans
	clients     []*cborplugin.Client
}

// OnKaetzchen enqueues the pkt for processing by our thread pool of plugins.
func (k *CBORPluginWorker) OnKaetzchen(pkt *packet.Packet) {
	k.Lock()
	handlerCh, ok := k.pluginChans[pkt.Recipient.ID]
	k.Unlock()
	if !ok {
		k.log.Debugf("Failed to find handler. Dropping Kaetzchen request: %v", pkt.ID)
		return
	}
	handlerCh.In() <- pkt
}

func (k *CBORPluginWorker) worker(recipient [constants.RecipientIDLength]byte, pluginClient *cborplugin.Client) {
	// Kaetzchen delay is our max dwell time.
	maxDwell := time.Duration(k.glue.Config().Debug.KaetzchenDelay) * time.Millisecond

	defer k.haltOnce.Do(k.haltAllClients)

	k.Lock()
	handlerCh, ok := k.pluginChans[recipient]
	k.Unlock()
	if !ok {
		k.log.Debugf("Failed to find handler. Dropping Kaetzchen request: %v", recipient)
		instrument.KaetzchenRequestsDropped(1)
		return
	}
	ch := handlerCh.Out()

	for {
		var pkt *packet.Packet
		select {
		case <-k.HaltCh():
			k.log.Debugf("Terminating gracefully.")
			return
		case e := <-ch:
			pkt = e.(*packet.Packet)
			if dwellTime := time.Now().Sub(pkt.DispatchAt); dwellTime > maxDwell {
				k.log.Debugf("Dropping packet: %v (Spend %v in queue)", pkt.ID, dwellTime)
				instrument.PacketsDropped()
				pkt.Dispose()
				continue
			}
		}

		k.processKaetzchen(pkt, pluginClient)
		instrument.KaetzchenRequests()
	}
}

func (k *CBORPluginWorker) haltAllClients() {
	k.log.Debug("Halting plugin clients.")
	for _, client := range k.clients {
		go client.Halt()
	}
}

func (k *CBORPluginWorker) processKaetzchen(pkt *packet.Packet, pluginClient *cborplugin.Client) {
	defer pkt.Dispose()
	pluginCap := pluginClient.Capability()
	payload, surb, err := packet.ParseForwardPacket(pkt)
	if err != nil {
		k.log.Debugf("%v: Dropping Kaetzchen request: %v (%v)", pluginCap, pkt.ID, err)
		instrument.KaetzchenRequestsDropped(1)
		return
	}

	pluginClient.WriteChan() <- &cborplugin.Request{
		ID:           pkt.ID,
		RequestAt:    time.Now(),
		Delay:        pkt.Delay,
		Payload:      payload,
		SURB:         surb,
		ResponseSize: k.geo.UserForwardPayloadLength,
	}
}

func (k *CBORPluginWorker) sendworker(pluginClient *cborplugin.Client) {
	pluginCap := pluginClient.Capability()
	surbLength := k.geo.SURBLength
	for {
		select {
		case <-k.HaltCh():
			return
		case cborResponse := <-pluginClient.ReadChan():
			switch r := cborResponse.(type) {
			case *cborplugin.Parameters:
				select {
				case pluginClient.ParamChan() <- r:
					k.log.Debugf("%v: received Parameters from plugin", pluginCap)
					continue
				case <-pluginClient.HaltCh():
					k.log.Errorf("pluginClient Halted, halting sendworker")
					return
				}
			case *cborplugin.Response:
				if len(r.Payload) > k.geo.UserForwardPayloadLength {
					// response is probably invalid, so drop it
					k.log.Errorf("%v: Got response too long: %d > max (%d)",
						pluginCap, len(r.Payload), k.geo.UserForwardPayloadLength)
					instrument.KaetzchenRequestsDropped(1)
					continue
				}
				// Iff there is a SURB, generate a SURB-Reply and schedule.
				if len(r.SURB) == surbLength {
					respPkt, err := packet.NewPacketFromSURB(r.SURB, r.Payload, k.geo)
					if err != nil {
						k.log.Debugf("%v: Failed to generate SURB-Reply: %v (%v)", pluginCap, r.ID, err)
						continue
					}
					// Set the packet queue delay
					delay := r.Delay - time.Since(r.RequestAt)
					if delay < 0 {
						respPkt.Delay = 0
					} else {
						respPkt.Delay = delay
					}

					k.log.Debugf("%v: Handing off newly generated SURB-Reply: %v (Src:%v)", pluginCap, respPkt.ID, r.ID)
					k.glue.Scheduler().OnPacket(respPkt)
				} else {
					k.log.Debugf("No SURB provided: %v", r.ID)
				}
			default:
				// received some unknown command type
				k.log.Errorf("%v: Failed to handle Kaetzchen request, unknown command type: (%v), response: %s", pluginCap, r, cborResponse)
				instrument.KaetzchenRequestsDropped(1)
			}
		}
	}
}

// KaetzchenForPKI returns the plugins Parameters map for publication in the PKI doc.
func (k *CBORPluginWorker) KaetzchenForPKI() ServiceMap {
	s := make(ServiceMap)
	k.Lock()
	defer k.Unlock()
	for _, k := range k.clients {
		capa := k.Capability()
		if _, ok := s[capa]; ok {
			// skip adding twice
			continue
		}
		params := make(PluginParameters)
		p, err := k.GetParameters()
		if err != nil {
			continue
		}
		if p != nil {
			for key, value := range *p {
				params[key] = value
			}
		}
		s[capa] = params
	}
	return s
}

// IsKaetzchen returns true if the given recipient is one of our workers.
func (k *CBORPluginWorker) IsKaetzchen(recipient [constants.RecipientIDLength]byte) bool {
	k.Lock()
	defer k.Unlock()
	return k.isKaetzchen(recipient)
}

// isKaetzchen returns true if the given recipient is one of our workers.
func (k *CBORPluginWorker) isKaetzchen(recipient [constants.RecipientIDLength]byte) bool {
	_, ok := k.pluginChans[recipient]
	return ok
}

func (k *CBORPluginWorker) launch(command, capability, endpoint string, args []string) (*cborplugin.Client, error) {
	k.log.Debugf("Launching plugin: %s", command)
	plugin := cborplugin.NewClient(k.glue.LogBackend(), capability, endpoint)
	err := plugin.Start(command, args)
	return plugin, err
}

func (k *CBORPluginWorker) unregister(endpoint [constants.RecipientIDLength]byte, pluginClient *cborplugin.Client) {
	k.log.Debugf("Unregistering %s", pluginClient.Capability())
	k.Lock()
	defer k.Unlock()
	delete(k.pluginChans, endpoint)
	for i, c := range k.clients {
		if c == pluginClient {
			// last element in clients
			if len(k.clients) == i+1 {
				k.clients = k.clients[:i]
			} else {
				k.clients = append(k.clients[:i], k.clients[i+1:]...)
			}
			k.log.Debugf("Unregistered %s", pluginClient.Capability())
			break
		}
	}
}

// NewCBORPluginWorker returns a new CBORPluginWorker
func NewCBORPluginWorker(glue glue.Glue) (*CBORPluginWorker, error) {

	kaetzchenWorker := CBORPluginWorker{
		geo:         glue.Config().SphinxGeometry,
		glue:        glue,
		log:         glue.LogBackend().GetLogger("CBOR plugin worker"),
		pluginChans: make(PluginChans),
		clients:     make([]*cborplugin.Client, 0),
	}

	capaMap := make(map[string]bool)

	for _, pluginConf := range glue.Config().Provider.CBORPluginKaetzchen {
		kaetzchenWorker.log.Noticef("Configuring plugin handler for %s", pluginConf.Capability)

		// Ensure no duplicates.
		capa := pluginConf.Capability
		if capa == "" {
			return nil, errors.New("kaetzchen plugin capability cannot be empty string")
		}
		if pluginConf.Disable {
			kaetzchenWorker.log.Noticef("Skipping disabled Kaetzchen: '%v'.", capa)
			continue
		}
		if capaMap[capa] {
			return nil, fmt.Errorf("provider: Kaetzchen '%v' registered more than once", capa)
		}

		// Sanitize the endpoint.
		if pluginConf.Endpoint == "" {
			return nil, fmt.Errorf("provider: Kaetzchen: '%v' provided no endpoint", capa)
		} else if epNorm, err := precis.UsernameCaseMapped.String(pluginConf.Endpoint); err != nil {
			return nil, fmt.Errorf("provider: Kaetzchen: '%v' invalid endpoint: %v", capa, err)
		} else if epNorm != pluginConf.Endpoint {
			return nil, fmt.Errorf("provider: Kaetzchen: '%v' invalid endpoint, not normalized", capa)
		}
		rawEp := []byte(pluginConf.Endpoint)
		if len(rawEp) == 0 || len(rawEp) > constants.RecipientIDLength {
			return nil, fmt.Errorf("provider: Kaetzchen: '%v' invalid endpoint, length out of bounds", capa)
		}
		err := kaetzchenWorker.register(pluginConf)
		if err != nil {
			return nil, err
		}
<<<<<<< HEAD

		capaMap[capa] = true
	}
	return &kaetzchenWorker, nil
}

=======

		capaMap[capa] = true
	}
	return &kaetzchenWorker, nil
}

>>>>>>> a8e2ea73
// RegisterKaetzchen adds a Kaetzchen service to the set of available Kaetzchen
func (k *CBORPluginWorker) RegisterKaetzchen(capa string) error {
	for _, kaetzchenConfig := range k.glue.Config().Provider.CBORPluginKaetzchen {
		if kaetzchenConfig.Capability == capa {
			// verify that the plugin isn't already registered
			var endpoint [constants.RecipientIDLength]byte
			copy(endpoint[:], []byte(kaetzchenConfig.Endpoint))
<<<<<<< HEAD
			if k.IsKaetzchen(endpoint) {
				return fmt.Errorf("provider: kaetzchen: '%v' is already registered", capa)
			}
=======
>>>>>>> a8e2ea73
			return k.register(kaetzchenConfig)
		}
	}
	return fmt.Errorf("provider: kaetzchen: '%v' not found in config", capa)
}

// UnregisterKaetzchen stops a CBORPluginKaetzczhen and removes it from the set of available Kaetzchen
func (k *CBORPluginWorker) UnregisterKaetzchen(capa string) error {
<<<<<<< HEAD
=======
	k.Lock()
	defer k.Unlock()
>>>>>>> a8e2ea73
	for _, kaetzchenConfig := range k.glue.Config().Provider.CBORPluginKaetzchen {
		if kaetzchenConfig.Capability == capa {
			// verify that the plugin is already registered
			var endpoint [constants.RecipientIDLength]byte
			copy(endpoint[:], []byte(kaetzchenConfig.Endpoint))
<<<<<<< HEAD
			if !k.IsKaetzchen(endpoint) {
				return fmt.Errorf("provider: kaetzchen: '%v' is not registered", capa)
			}

			// find the client plugin and halt it
			k.Lock()
			for _, client := range k.clients {
				if client.Capability() == capa {
					k.log.Debugf("Halting plugin client: %s", capa)
					k.Unlock()
					go client.Halt() // unregister is called after the plugin has Halted
					return nil
				}
			}
			k.Unlock()
		}
	}
	return fmt.Errorf("provider: CBORPluginKaetzchen: '%v' not found", capa)
}

func (k *CBORPluginWorker) register(pluginConf *config.CBORPluginKaetzchen) error {
	// hold lock while mutating pluginChans and clients
	k.Lock()
	defer k.Unlock()

	// Add an infinite channel for this plugin.
	var endpoint [constants.RecipientIDLength]byte
	copy(endpoint[:], []byte(pluginConf.Endpoint))
	k.pluginChans[endpoint] = channels.NewInfiniteChannel()
	k.log.Noticef("Starting Kaetzchen plugin client: %s", pluginConf.Capability)

=======
			if !k.isKaetzchen(endpoint) {
				return fmt.Errorf("provider: kaetzchen: '%v' is not registered", capa)
			}

			// find the client plugin and halt it
			for _, client := range k.clients {
				if client.Capability() == capa {
					k.log.Debugf("Halting plugin client: %s", capa)
					go client.Halt() // unregister is called after the plugin has Halted
					return nil
				}
			}
		}
	}
	return fmt.Errorf("provider: CBORPluginKaetzchen: '%v' not found", capa)
}

func (k *CBORPluginWorker) register(pluginConf *config.CBORPluginKaetzchen) error {
	// hold lock while mutating pluginChans and clients
	k.Lock()
	defer k.Unlock()
	var endpoint [constants.RecipientIDLength]byte
	copy(endpoint[:], []byte(pluginConf.Endpoint))

	if k.isKaetzchen(endpoint) {
		return fmt.Errorf("provider: kaetzchen: '%v' is already registered", pluginConf.Capability)
	}

	// Add an infinite channel for this plugin.
	k.pluginChans[endpoint] = channels.NewInfiniteChannel()
	k.log.Noticef("Starting Kaetzchen plugin client: %s", pluginConf.Capability)

>>>>>>> a8e2ea73
	var args []string
	if len(pluginConf.Config) > 0 {
		args = []string{}
		for key, val := range pluginConf.Config {
			args = append(args, fmt.Sprintf("-%s", key), val.(string))
		}
	}

	pluginClient, err := k.launch(pluginConf.Command, pluginConf.Capability, pluginConf.Endpoint, args)
	if err != nil {
		k.log.Error("Failed to start a plugin client: %s", err)
		return err
	}

	// Accumulate a list of all clients to facilitate clean shutdown.
	k.clients = append(k.clients, pluginClient)

	// Start the workers _after_ we have added all of the entries to pluginChans
	// otherwise the worker() goroutines race this thread.
	defer k.Go(func() {
		// pluginChans must exist for worker routine and OnKaetzchen
		k.worker(endpoint, pluginClient)
	})
<<<<<<< HEAD
	// start the sendworker for each pluginClient
	defer k.Go(func() {
		k.sendworker(pluginClient)
	})
=======
>>>>>>> a8e2ea73

	// Unregister pluginClient when it halts
	defer k.Go(func() {
		<-pluginClient.HaltCh()
		k.unregister(endpoint, pluginClient)
	})
	return nil
}<|MERGE_RESOLUTION|>--- conflicted
+++ resolved
@@ -309,21 +309,12 @@
 		if err != nil {
 			return nil, err
 		}
-<<<<<<< HEAD
 
 		capaMap[capa] = true
 	}
 	return &kaetzchenWorker, nil
 }
 
-=======
-
-		capaMap[capa] = true
-	}
-	return &kaetzchenWorker, nil
-}
-
->>>>>>> a8e2ea73
 // RegisterKaetzchen adds a Kaetzchen service to the set of available Kaetzchen
 func (k *CBORPluginWorker) RegisterKaetzchen(capa string) error {
 	for _, kaetzchenConfig := range k.glue.Config().Provider.CBORPluginKaetzchen {
@@ -331,12 +322,6 @@
 			// verify that the plugin isn't already registered
 			var endpoint [constants.RecipientIDLength]byte
 			copy(endpoint[:], []byte(kaetzchenConfig.Endpoint))
-<<<<<<< HEAD
-			if k.IsKaetzchen(endpoint) {
-				return fmt.Errorf("provider: kaetzchen: '%v' is already registered", capa)
-			}
-=======
->>>>>>> a8e2ea73
 			return k.register(kaetzchenConfig)
 		}
 	}
@@ -345,49 +330,13 @@
 
 // UnregisterKaetzchen stops a CBORPluginKaetzczhen and removes it from the set of available Kaetzchen
 func (k *CBORPluginWorker) UnregisterKaetzchen(capa string) error {
-<<<<<<< HEAD
-=======
 	k.Lock()
 	defer k.Unlock()
->>>>>>> a8e2ea73
 	for _, kaetzchenConfig := range k.glue.Config().Provider.CBORPluginKaetzchen {
 		if kaetzchenConfig.Capability == capa {
 			// verify that the plugin is already registered
 			var endpoint [constants.RecipientIDLength]byte
 			copy(endpoint[:], []byte(kaetzchenConfig.Endpoint))
-<<<<<<< HEAD
-			if !k.IsKaetzchen(endpoint) {
-				return fmt.Errorf("provider: kaetzchen: '%v' is not registered", capa)
-			}
-
-			// find the client plugin and halt it
-			k.Lock()
-			for _, client := range k.clients {
-				if client.Capability() == capa {
-					k.log.Debugf("Halting plugin client: %s", capa)
-					k.Unlock()
-					go client.Halt() // unregister is called after the plugin has Halted
-					return nil
-				}
-			}
-			k.Unlock()
-		}
-	}
-	return fmt.Errorf("provider: CBORPluginKaetzchen: '%v' not found", capa)
-}
-
-func (k *CBORPluginWorker) register(pluginConf *config.CBORPluginKaetzchen) error {
-	// hold lock while mutating pluginChans and clients
-	k.Lock()
-	defer k.Unlock()
-
-	// Add an infinite channel for this plugin.
-	var endpoint [constants.RecipientIDLength]byte
-	copy(endpoint[:], []byte(pluginConf.Endpoint))
-	k.pluginChans[endpoint] = channels.NewInfiniteChannel()
-	k.log.Noticef("Starting Kaetzchen plugin client: %s", pluginConf.Capability)
-
-=======
 			if !k.isKaetzchen(endpoint) {
 				return fmt.Errorf("provider: kaetzchen: '%v' is not registered", capa)
 			}
@@ -420,7 +369,6 @@
 	k.pluginChans[endpoint] = channels.NewInfiniteChannel()
 	k.log.Noticef("Starting Kaetzchen plugin client: %s", pluginConf.Capability)
 
->>>>>>> a8e2ea73
 	var args []string
 	if len(pluginConf.Config) > 0 {
 		args = []string{}
@@ -444,13 +392,10 @@
 		// pluginChans must exist for worker routine and OnKaetzchen
 		k.worker(endpoint, pluginClient)
 	})
-<<<<<<< HEAD
 	// start the sendworker for each pluginClient
 	defer k.Go(func() {
 		k.sendworker(pluginClient)
 	})
-=======
->>>>>>> a8e2ea73
 
 	// Unregister pluginClient when it halts
 	defer k.Go(func() {
