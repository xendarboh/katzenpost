--- conflicted
+++ resolved
@@ -302,22 +302,8 @@
 
 		// Unregister pluginClient when it halts
 		defer kaetzchenWorker.Go(func() {
-<<<<<<< HEAD
-			pluginClient.Wait()
-			delete(kaetzchenWorker.pluginChans, endpoint)
-			for i, k := range kaetzchenWorker.clients {
-				if k == pluginClient {
-					if len(kaetzchenWorker.clients) == i - 1 {
-						kaetzchenWorker.clients = kaetzchenWorker.clients[:i]
-					} else {
-						kaetzchenWorker.clients = append(kaetzchenWorker.clients[:i], kaetzchenWorker.clients[i+1:]...)
-					}
-				}
-			}
-=======
 			<-pluginClient.HaltCh()
 			kaetzchenWorker.unregister(endpoint, pluginClient)
->>>>>>> e5ba4d19
 		})
 
 		capaMap[capa] = true
