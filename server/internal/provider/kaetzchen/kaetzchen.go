// kaetzchen.go - Katzenpost provider auto-responder agents.
// Copyright (C) 2018  Yawning Angel and David Stainton
//
// This program is free software: you can redistribute it and/or modify
// it under the terms of the GNU Affero General Public License as
// published by the Free Software Foundation, either version 3 of the
// License, or (at your option) any later version.
//
// This program is distributed in the hope that it will be useful,
// but WITHOUT ANY WARRANTY; without even the implied warranty of
// MERCHANTABILITY or FITNESS FOR A PARTICULAR PURPOSE.  See the
// GNU Affero General Public License for more details.
//
// You should have received a copy of the GNU Affero General Public License
// along with this program.  If not, see <http://www.gnu.org/licenses/>.

// Package kaetzchen implements support for provider side auto-responder
// agents.
package kaetzchen

import (
	"errors"
	"fmt"
	"sync"
	"sync/atomic"
	"time"

	"github.com/katzenpost/katzenpost/core/monotime"
	sConstants "github.com/katzenpost/katzenpost/core/sphinx/constants"
	"github.com/katzenpost/katzenpost/core/worker"
	"github.com/katzenpost/katzenpost/server/config"
	"github.com/katzenpost/katzenpost/server/internal/glue"
	"github.com/katzenpost/katzenpost/server/internal/instrument"
	"github.com/katzenpost/katzenpost/server/internal/packet"
	"golang.org/x/text/secure/precis"
	"gopkg.in/eapache/channels.v1"
	"gopkg.in/op/go-logging.v1"
)

// ParameterEndpoint is the mandatory Parameter key indicationg the
// Kaetzchen's endpoint.
const ParameterEndpoint = "endpoint"

// ErrNoResponse is the error returned from OnMessage() when there is no
// response to be sent (rather than an empty response).
var ErrNoResponse = errors.New("kaetzchen: message has no response")

// Parameters is the map describing each Kaetzchen's parameters to
// be published in the Provider's descriptor.
type Parameters map[string]interface{}

// Kaetzchen is the interface implemented by each auto-responder agent.
type Kaetzchen interface {
	// Capability returns the agent's functionality for publication in
	// the Provider's descriptor.
	Capability() string

	// Parameters returns the agent's paramenters for publication in
	// the Provider's descriptor.
	Parameters() Parameters

	// OnRequest is the method that is called when the Provider receives
	// a request designed for a particular agent.  The caller will handle
	// extracting the payload component of the message.
	//
	// Implementations MUST:
	//
	//  * Be thread (go routine) safe.
	//
	//  * Return ErrNoResponse if there is no response to be sent.  A nil
	//    byte slice and nil error will result in a response with a 0 byte
	//    payload being sent.
	//
	//  * NOT assume payload will be valid past the call to OnMessage.
	//    Any contents that need to be preserved, MUST be copied out,
	//    except if it is only used as a part of the response body.
	OnRequest(id uint64, payload []byte, hasSURB bool) ([]byte, error)

	// Halt cleans up the agent prior to de-registration and teardown.
	Halt()
}

// BuiltInCtorFn is the constructor type for a built-in Kaetzchen.
type BuiltInCtorFn func(*config.Kaetzchen, glue.Glue) (Kaetzchen, error)

// BuiltInCtors are the constructors for all built-in Kaetzchen.
var BuiltInCtors = map[string]BuiltInCtorFn{
<<<<<<< HEAD
	EchoCapability:      NewEcho,
	keyserverCapability: NewKeyserver,
	StatsCapability:     NewStats,
=======
	EchoCapability: NewEcho,
>>>>>>> 932cc30a
}

type KaetzchenWorker struct {
	sync.Mutex
	worker.Worker

	glue glue.Glue
	log  *logging.Logger

	ch        *channels.InfiniteChannel
	kaetzchen map[[sConstants.RecipientIDLength]byte]Kaetzchen

	dropCounter uint64
}

func (k *KaetzchenWorker) IsKaetzchen(recipient [sConstants.RecipientIDLength]byte) bool {
	_, ok := k.kaetzchen[recipient]
	return ok
}

func (k *KaetzchenWorker) registerKaetzchen(service Kaetzchen) error {
	capa := service.Capability()

	params := service.Parameters()
	if params == nil {
		return fmt.Errorf("provider: Kaetzchen: '%v' provided no parameters", capa)
	}

	// Sanitize the endpoint.
	var ep string
	if v, ok := params[ParameterEndpoint]; !ok {
		return fmt.Errorf("provider: Kaetzchen: '%v' provided no endpoint", capa)
	} else if ep, ok = v.(string); !ok {
		return fmt.Errorf("provider: Kaetzchen: '%v' invalid endpoint type: %T", capa, v)
	} else if epNorm, err := precis.UsernameCaseMapped.String(ep); err != nil {
		return fmt.Errorf("provider: Kaetzchen: '%v' invalid endpoint: %v", capa, err)
	} else if epNorm != ep {
		return fmt.Errorf("provider: Kaetzchen: '%v' invalid endpoint, not normalized", capa)
	}
	rawEp := []byte(ep)
	if len(rawEp) == 0 || len(rawEp) > sConstants.RecipientIDLength {
		return fmt.Errorf("provider: Kaetzchen: '%v' invalid endpoint, length out of bounds", capa)
	}

	// Register it in the map by endpoint.
	var epKey [sConstants.RecipientIDLength]byte
	copy(epKey[:], rawEp)
	if _, ok := k.kaetzchen[epKey]; ok {
		return fmt.Errorf("provider: Kaetzchen: '%v' endpoint '%v' already registered", capa, ep)
	}
	k.kaetzchen[epKey] = service
	k.log.Noticef("Registered Kaetzchen: '%v' -> '%v'.", ep, capa)

	return nil
}

func (k *KaetzchenWorker) OnKaetzchen(pkt *packet.Packet) {
	k.ch.In() <- pkt
}

func (k *KaetzchenWorker) getDropCounter() uint64 {
	return atomic.LoadUint64(&k.dropCounter)
}

func (k *KaetzchenWorker) incrementDropCounter() uint64 {
	return atomic.AddUint64(&k.dropCounter, uint64(1))
}

func (k *KaetzchenWorker) worker() {
	// Kaetzchen delay is our max dwell time.
	maxDwell := time.Duration(k.glue.Config().Debug.KaetzchenDelay) * time.Millisecond

	defer k.log.Debugf("Halting Kaetzchen internal worker.")

	ch := k.ch.Out()

	for {
		var pkt *packet.Packet
		select {
		case <-k.HaltCh():
			k.log.Debugf("Terminating gracefully.")
			return
		case e := <-ch:
			pkt = e.(*packet.Packet)
			if dwellTime := monotime.Now() - pkt.DispatchAt; dwellTime > maxDwell {
				count := k.incrementDropCounter()
				k.log.Debugf("Dropping packet: %v (Spend %v in queue), total drops %d", pkt.ID, dwellTime, count)
				instrument.PacketsDropped()
				instrument.KaetzchenPacketsDropped()
				pkt.Dispose()
				continue
			}
		}

		k.processKaetzchen(pkt)
	}
}

func (k *KaetzchenWorker) processKaetzchen(pkt *packet.Packet) {
	defer pkt.Dispose()

	payload, surb, err := packet.ParseForwardPacket(pkt)
	if err != nil {
		k.log.Debugf("Dropping Kaetzchen request: %v (%v)", pkt.ID, err)
		k.incrementDropCounter()
		instrument.KaetzchenRequestsDropped(k.getDropCounter())
		return
	}

	var resp []byte
	dst, ok := k.kaetzchen[pkt.Recipient.ID]
	if !ok {
		k.log.Error("KaetzchenWorker does not handle the specified recipient")
		k.log.Debugf("Dropping Kaetzchen request: %v (%v)", pkt.ID, err)
		k.incrementDropCounter()
		instrument.KaetzchenRequestsDropped(k.getDropCounter())
		return
	}

	resp, err = dst.OnRequest(pkt.ID, payload, surb != nil)

	switch {
	case err == nil:
	case err == ErrNoResponse:
		k.log.Debugf("Processed Kaetzchen request: %v (No response)", pkt.ID)
		instrument.KaetzchenRequests()
		return
	default:
		k.log.Debugf("Failed to handle Kaetzchen request: %v (%v)", pkt.ID, err)
		instrument.KaetzchenRequestsFailed()
		return
	}

	// Iff there is a SURB, generate a SURB-Reply and schedule.
	if surb != nil {
		respPkt, err := packet.NewPacketFromSURB(pkt, surb, resp, k.glue.Config().SphinxGeometry)
		if err != nil {
			k.log.Debugf("Failed to generate SURB-Reply: %v (%v)", pkt.ID, err)
			return
		}

		k.log.Debugf("Handing off newly generated SURB-Reply: %v (Src:%v)", respPkt.ID, pkt.ID)
		k.glue.Scheduler().OnPacket(respPkt)
	} else if resp != nil {
		// This is silly and I'm not sure why anyone will do this, but
		// there's nothing that can be done at this point, the Kaetzchen
		// implementation should have caught this.
		k.log.Debugf("Kaetzchen message: %v (Has reply but no SURB)", pkt.ID)
	}
}

func (k *KaetzchenWorker) KaetzchenForPKI() map[string]map[string]interface{} {
	if len(k.kaetzchen) == 0 {
		return nil
	}

	m := make(map[string]map[string]interface{})
	for _, v := range k.kaetzchen {
		m[v.Capability()] = v.Parameters()
	}
	return m
}

func New(glue glue.Glue) (*KaetzchenWorker, error) {

	kaetzchenWorker := KaetzchenWorker{
		glue:      glue,
		log:       glue.LogBackend().GetLogger("kaetzchen_worker"),
		ch:        channels.NewInfiniteChannel(),
		kaetzchen: make(map[[sConstants.RecipientIDLength]byte]Kaetzchen),
	}

	// Initialize the internal Kaetzchen.
	capaMap := make(map[string]bool)
	for _, v := range glue.Config().Provider.Kaetzchen {
		capa := v.Capability
		if v.Disable {
			kaetzchenWorker.log.Noticef("Skipping disabled Kaetzchen: '%v'.", capa)
			continue
		}

		ctor, ok := BuiltInCtors[capa]
		if !ok {
			return nil, fmt.Errorf("provider: Kaetzchen: Unsupported capability: '%v'", capa)
		}

		k, err := ctor(v, glue)
		if err != nil {
			return nil, err
		}
		if err = kaetzchenWorker.registerKaetzchen(k); err != nil {
			return nil, err
		}

		if capaMap[capa] {
			return nil, fmt.Errorf("provider: Kaetzchen '%v' registered more than once", capa)
		}
		capaMap[capa] = true
	}

	// Start the workers.
	for i := 0; i < glue.Config().Debug.NumKaetzchenWorkers; i++ {
		kaetzchenWorker.log.Noticef("Starting Kaetzchen worker: %d", i)
		kaetzchenWorker.Go(kaetzchenWorker.worker)
	}

	return &kaetzchenWorker, nil
}<|MERGE_RESOLUTION|>--- conflicted
+++ resolved
@@ -85,13 +85,8 @@
 
 // BuiltInCtors are the constructors for all built-in Kaetzchen.
 var BuiltInCtors = map[string]BuiltInCtorFn{
-<<<<<<< HEAD
-	EchoCapability:      NewEcho,
-	keyserverCapability: NewKeyserver,
-	StatsCapability:     NewStats,
-=======
-	EchoCapability: NewEcho,
->>>>>>> 932cc30a
+	EchoCapability:  NewEcho,
+	StatsCapability: NewStats,
 }
 
 type KaetzchenWorker struct {
