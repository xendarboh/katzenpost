--- conflicted
+++ resolved
@@ -37,11 +37,7 @@
 		},
 	}
 	pktID uint64
-<<<<<<< HEAD
-	rng = rand.NewMath()
-=======
 	rng   = rand.NewMath()
->>>>>>> 3bf55cdc
 )
 
 type Packet struct {
@@ -328,13 +324,6 @@
 		return nil, err
 	}
 
-<<<<<<< HEAD
-	//respPkt.RecvAt = time.Now()
-	// XXX: This should probably fudge the delay to account for processing
-	// time.
-	//respPkt.Delay = time.Duration(nodeDelayCmd.Delay) * time.Millisecond
-=======
->>>>>>> 3bf55cdc
 	respPkt.MustForward = true
 	respPkt.rawPacketPool = sync.Pool{
 		New: func() interface{} {
