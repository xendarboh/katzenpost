--- conflicted
+++ resolved
@@ -35,19 +35,15 @@
 func (e *Echo) OnCommand(cmd cborplugin.Command) error {
 	switch r := cmd.(type) {
 	case *cborplugin.Request:
-<<<<<<< HEAD
 		go func() {
 			e.write(&cborplugin.Response{ID: r.ID, SURB: r.SURB, Payload: r.Payload})
 		}()
 		return nil
-=======
-		return &cborplugin.Response{Payload: r.Payload}, nil
 	case *cborplugin.ParametersRequest:
 		// echo doesn't set any custom parameters in the PKI, so let the
 		// cborplugin.Client populate cborplugin.Parameters{}.
 		// and we don't know what the required endpoint field should be anyway
 		return nil, nil
->>>>>>> b57bb13c
 	default:
 		return errors.New("echo-plugin: Invalid Command type")
 	}
