// genconfig.go - Katzenpost self contained test network.
// Copyright (C) 2022  Yawning Angel, David Stainton, Masala
//
// This program is free software: you can redistribute it and/or modify
// it under the terms of the GNU Affero General Public License as
// published by the Free Software Foundation, either version 3 of the
// License, or (at your option) any later version.
//
// This program is distributed in the hope that it will be useful,
// but WITHOUT ANY WARRANTY; without even the implied warranty of
// MERCHANTABILITY or FITNESS FOR A PARTICULAR PURPOSE.  See the
// GNU Affero General Public License for more details.
//
// You should have received a copy of the GNU Affero General Public License
// along with this program.  If not, see <http://www.gnu.org/licenses/>.

package main

import (
	"flag"
	"fmt"
	"io"
	"log"
	"net/url"
	"os"
	"path/filepath"
	"sort"
	"strings"

	"github.com/BurntSushi/toml"
	kemschemes "github.com/cloudflare/circl/kem/schemes"
	vConfig "github.com/katzenpost/katzenpost/authority/voting/server/config"
	cConfig "github.com/katzenpost/katzenpost/client/config"
	"github.com/katzenpost/katzenpost/core/crypto/cert"
	"github.com/katzenpost/katzenpost/core/crypto/nike/schemes"
	"github.com/katzenpost/katzenpost/core/crypto/pem"
	"github.com/katzenpost/katzenpost/core/crypto/rand"
	"github.com/katzenpost/katzenpost/core/crypto/sign"
	"github.com/katzenpost/katzenpost/core/pki"
	"github.com/katzenpost/katzenpost/core/sphinx/geo"
	"github.com/katzenpost/katzenpost/core/wire"
	sConfig "github.com/katzenpost/katzenpost/server/config"
)

const (
	basePort      = 30000
	bindAddr      = "127.0.0.1"
	nrLayers      = 3
	nrNodes       = 6
	nrProviders   = 2
	nrAuthorities = 3
)

type katzenpost struct {
	baseDir   string
	outDir    string
	binSuffix string
	logLevel  string
	logWriter io.Writer

	sphinxGeometry    *geo.Geometry
	votingAuthConfigs []*vConfig.Config
	authorities       map[[32]byte]*vConfig.Authority
	authIdentity      sign.PublicKey

	nodeConfigs []*sConfig.Config
	basePort    uint16
	lastPort    uint16
	bindAddr    string
	nodeIdx     int
	clientIdx   int
	providerIdx int
	hasPanda    bool
	hasProxy    bool
}

type AuthById []*vConfig.Authority

func (a AuthById) Len() int           { return len(a) }
func (a AuthById) Swap(i, j int)      { a[i], a[j] = a[j], a[i] }
func (a AuthById) Less(i, j int) bool { return a[i].Identifier < a[j].Identifier }

type NodeById []*vConfig.Node

func (a NodeById) Len() int           { return len(a) }
func (a NodeById) Swap(i, j int)      { a[i], a[j] = a[j], a[i] }
func (a NodeById) Less(i, j int) bool { return a[i].Identifier < a[j].Identifier }

func (s *katzenpost) genClientCfg() error {
	os.Mkdir(filepath.Join(s.outDir, "client"), 0700)
	cfg := new(cConfig.Config)

	cfg.SphinxGeometry = s.sphinxGeometry

	s.clientIdx++

	// Logging section.
	cfg.Logging = &cConfig.Logging{File: "", Level: s.logLevel}

	// UpstreamProxy section
	cfg.UpstreamProxy = &cConfig.UpstreamProxy{Type: "none"}

	// VotingAuthority section

	peers := make([]*vConfig.Authority, 0)
	for _, peer := range s.authorities {
		peers = append(peers, peer)
	}

	sort.Sort(AuthById(peers))

	cfg.VotingAuthority = &cConfig.VotingAuthority{Peers: peers}

	// Debug section
	cfg.Debug = &cConfig.Debug{DisableDecoyTraffic: true}
	err := saveCfg(cfg, s.outDir)
	if err != nil {
		return err
	}
	return nil
}

func write(f *os.File, str string, args ...interface{}) {
	str = fmt.Sprintf(str, args...)
	_, err := f.WriteString(str)

	if err != nil {
		log.Fatal(err)
	}
}

func (s *katzenpost) genNodeConfig(isProvider bool, isVoting bool, transports []pki.Transport) error {
	const serverLogFile = "katzenpost.log"

	n := fmt.Sprintf("mix%d", s.nodeIdx+1)
	if isProvider {
		n = fmt.Sprintf("provider%d", s.providerIdx+1)
	}
	cfg := new(sConfig.Config)

	cfg.SphinxGeometry = s.sphinxGeometry

	// Server section.
	cfg.Server = new(sConfig.Server)
	cfg.Server.Identifier = n
<<<<<<< HEAD
	cfg.Server.Addresses = genAddresses(transports, s.bindAddr, &s.lastPort)
=======
	cfg.Server.Addresses = []string{fmt.Sprintf("%s:%d", s.bindAddr, s.lastPort)}
>>>>>>> bc15e4a0
	cfg.Server.DataDir = filepath.Join(s.baseDir, n)
	os.Mkdir(filepath.Join(s.outDir, cfg.Server.Identifier), 0700)
	cfg.Server.IsProvider = isProvider

	// Debug section.
	cfg.Debug = new(sConfig.Debug)
	cfg.Debug.SendDecoyTraffic = false
	cfg.Debug.UnwrapDelay = 50

	// PKI section.
	if isVoting {
		authorities := make([]*vConfig.Authority, 0, len(s.votingAuthConfigs))
		for _, authCfg := range s.votingAuthConfigs {
			auth := &vConfig.Authority{
				Identifier:        authCfg.Server.Identifier,
				IdentityPublicKey: cfgIdKey(authCfg, s.outDir),
				LinkPublicKey:     cfgLinkKey(authCfg, s.outDir),
				Addresses:         authCfg.Server.Addresses,
			}
			authorities = append(authorities, auth)
		}
		sort.Sort(AuthById(authorities))
		cfg.PKI = &sConfig.PKI{
			Voting: &sConfig.Voting{
				Authorities: authorities,
			},
		}
	}

	// Logging section.
	cfg.Logging = new(sConfig.Logging)
	cfg.Logging.File = serverLogFile
	cfg.Logging.Level = s.logLevel

	if isProvider {
		// Enable the thwack interface.
		cfg.Management = new(sConfig.Management)
		cfg.Management.Enable = true

		s.providerIdx++

		cfg.Provider = new(sConfig.Provider)
		// configure an entry provider or a spool storage provider
		if s.providerIdx%2 == 0 {
			cfg.Provider.TrustOnFirstUse = true
			cfg.Provider.EnableEphemeralClients = true
		} else {
			katzensocksCfg := &sConfig.CBORPluginKaetzchen{
				Capability:     "katzensocks",
				Endpoint:       "+katzensocks",
				Command:        s.baseDir + "/katzensocks_server" + s.binSuffix,
				MaxConcurrency: 1,
				Config: map[string]interface{}{
					//"max_requests": 42,
					"log_level": "DEBUG",
					"log_dir":   s.baseDir + "/" + cfg.Server.Identifier,
					"cfg":       s.baseDir + "/client/client.toml",
				},
			}

			cfg.Provider.CBORPluginKaetzchen = []*sConfig.CBORPluginKaetzchen{katzensocksCfg}
			// Add an instance of a http proxy for the Cashu mint service listening on 3338
			if !s.hasProxy {
				proxyCfg := &sConfig.CBORPluginKaetzchen{
					Capability:     "cashu",
					Endpoint:       "+cashu",
					Command:        s.baseDir + "/proxy_server" + s.binSuffix,
					MaxConcurrency: 1,
					Config: map[string]interface{}{
						"host":      "localhost:3338",
						"log_dir":   s.baseDir + "/" + cfg.Server.Identifier,
						"log_level": s.logLevel,
					},
				}
				cfg.Provider.CBORPluginKaetzchen = append(cfg.Provider.CBORPluginKaetzchen, proxyCfg)
				s.hasProxy = true
			}
		}

		echoCfg := new(sConfig.Kaetzchen)
		echoCfg.Capability = "echo"
		echoCfg.Endpoint = "+echo"
		cfg.Provider.Kaetzchen = append(cfg.Provider.Kaetzchen, echoCfg)

		/*
			keysvrCfg := new(sConfig.Kaetzchen)
			keysvrCfg.Capability = "keyserver"
			keysvrCfg.Endpoint = "+keyserver"
			cfg.Provider.Kaetzchen = append(cfg.Provider.Kaetzchen, keysvrCfg)

				if s.providerIdx == 1 {
					cfg.Debug.NumProviderWorkers = 10
					cfg.Provider.SQLDB = new(sConfig.SQLDB)
					cfg.Provider.SQLDB.Backend = "pgx"
					cfg.Provider.SQLDB.DataSourceName = "host=localhost port=5432 database=katzenpost sslmode=disable"
					cfg.Provider.UserDB = new(sConfig.UserDB)
					cfg.Provider.UserDB.Backend = sConfig.BackendSQL

					cfg.Provider.SpoolDB = new(sConfig.SpoolDB)
					cfg.Provider.SpoolDB.Backend = sConfig.BackendSQL
				}
		*/
	} else {
		s.nodeIdx++
	}
	s.nodeConfigs = append(s.nodeConfigs, cfg)
	s.lastPort += 2
	_ = cfgIdKey(cfg, s.outDir)
	return cfg.FixupAndValidate()
}

func genAddresses(transports []pki.Transport, bindAddr string, lastPort *uint16) []string {
	// if transports are not specified, create a listener for every valid transport
	if len(transports) == 0 {
		transports = pki.InternalTransports
	}
	addresses := make([]string, len(transports))
	for i, transport := range transports {
		switch pki.Transport(transport) {
		case pki.TransportTCP, pki.TransportTCPv4, pki.TransportQUIC:
			addresses[i] = fmt.Sprintf("%s://%s:%d", transport, bindAddr, *lastPort)
		case pki.TransportTCPv6:
			addresses[i] = fmt.Sprintf("%s://[::1]:%d", transport, *lastPort)
		default:
			panic(fmt.Errorf("Unknown transport type: %s", transport))
		}
		*lastPort += 1
	}
	return addresses
}

func (s *katzenpost) genVotingAuthoritiesCfg(numAuthorities int, parameters *vConfig.Parameters, nrLayers int, transports []pki.Transport) error {

	configs := []*vConfig.Config{}

	// initial generation of key material for each authority
	s.authorities = make(map[[32]byte]*vConfig.Authority)
	for i := 1; i <= numAuthorities; i++ {
		cfg := new(vConfig.Config)
		cfg.SphinxGeometry = s.sphinxGeometry
		cfg.Server = &vConfig.Server{
			Identifier: fmt.Sprintf("auth%d", i),
<<<<<<< HEAD
=======
			Addresses:  []string{fmt.Sprintf("%s:%d", s.bindAddr, s.lastPort)},
>>>>>>> bc15e4a0
			DataDir:    filepath.Join(s.baseDir, fmt.Sprintf("auth%d", i)),
		}

		cfg.Server.Addresses = genAddresses(transports, s.bindAddr, &s.lastPort)
		os.Mkdir(filepath.Join(s.outDir, cfg.Server.Identifier), 0700)
		cfg.Logging = &vConfig.Logging{
			Disable: false,
			File:    "katzenpost.log",
			Level:   s.logLevel,
		}
		cfg.Parameters = parameters
		cfg.Debug = &vConfig.Debug{
			Layers:           nrLayers,
			MinNodesPerLayer: 1,
			GenerateOnly:     false,
		}
		configs = append(configs, cfg)
		idKey := cfgIdKey(cfg, s.outDir)
		linkKey := cfgLinkKey(cfg, s.outDir)
		authority := &vConfig.Authority{
			Identifier:        fmt.Sprintf("auth%d", i),
			IdentityPublicKey: idKey,
			LinkPublicKey:     linkKey,
			Addresses:         cfg.Server.Addresses,
		}
		s.authorities[idKey.Sum256()] = authority
	}

	// tell each authority about it's peers
	for i := 0; i < numAuthorities; i++ {
		peers := []*vConfig.Authority{}
		for _, peer := range s.authorities {
			peers = append(peers, peer)
		}
		sort.Sort(AuthById(peers))
		configs[i].Authorities = peers
	}
	s.votingAuthConfigs = configs
	return nil
}

func (s *katzenpost) genAuthorizedNodes() ([]*vConfig.Node, []*vConfig.Node, error) {
	mixes := []*vConfig.Node{}
	providers := []*vConfig.Node{}
	for _, nodeCfg := range s.nodeConfigs {
		node := &vConfig.Node{
			Identifier:           nodeCfg.Server.Identifier,
			IdentityPublicKeyPem: filepath.Join("../", nodeCfg.Server.Identifier, "identity.public.pem"),
		}
		if nodeCfg.Server.IsProvider {
			providers = append(providers, node)
		} else {
			mixes = append(mixes, node)
		}
	}
	sort.Sort(NodeById(mixes))
	sort.Sort(NodeById(providers))

	return providers, mixes, nil
}

func validTransports() string {
	transportString := make([]string, len(pki.InternalTransports))
	for i, t := range pki.InternalTransports {
		transportString[i] = string(t)
	}

	return strings.Join(transportString, ",")
}

func main() {
	var err error

	nrLayers := flag.Int("L", nrLayers, "Number of layers.")
	nrNodes := flag.Int("n", nrNodes, "Number of mixes.")
	nrProviders := flag.Int("p", nrProviders, "Number of providers.")
	voting := flag.Bool("v", true, "Generate voting configuration")
	nrVoting := flag.Int("nv", nrAuthorities, "Generate voting configuration")
	baseDir := flag.String("b", "", "Path to use as baseDir option")
	basePort := flag.Int("P", basePort, "First port number to use")
	bindAddr := flag.String("a", bindAddr, "Address to bind to")
	outDir := flag.String("o", "", "Path to write files to")
	dockerImage := flag.String("d", "katzenpost-go_mod", "Docker image for compose-compose")
	binSuffix := flag.String("S", "", "suffix for binaries in docker-compose.yml")
	logLevel := flag.String("log_level", "DEBUG", "logging level could be set to: DEBUG, INFO, NOTICE, WARNING, ERROR, CRITICAL")
	omitTopology := flag.Bool("D", false, "Dynamic topology (omit fixed topology definition)")
	onlyTransports := flag.String("onlyTransports", validTransports(), "Specify transports used.")
	kem := flag.String("kem", "", "Name of the KEM Scheme to be used with Sphinx")
	nike := flag.String("nike", "x25519", "Name of the NIKE Scheme to be used with Sphinx")
	UserForwardPayloadLength := flag.Int("UserForwardPayloadLength", 2000, "UserForwardPayloadLength")

	sr := flag.Uint64("sr", 0, "Sendrate limit")
	mu := flag.Float64("mu", 0.005, "Inverse of mean of per hop delay.")
	muMax := flag.Uint64("muMax", 1000, "Maximum delay for Mu.")
	lP := flag.Float64("lP", 0.001, "Inverse of mean for client send rate LambdaP")
	lPMax := flag.Uint64("lPMax", 1000, "Maximum delay for LambdaP.")
	lL := flag.Float64("lL", 0.0005, "Inverse of mean of loop decoy send rate LambdaL")
	lLMax := flag.Uint64("lLMax", 1000, "Maximum delay for LambdaL")
	lD := flag.Float64("lD", 0.0005, "Inverse of mean of drop decoy send rate LambdaD")
	lDMax := flag.Uint64("lDMax", 3000, "Maximum delay for LambaD")
	lM := flag.Float64("lM", 0.2, "Inverse of mean of mix decoy send rate")
	lMMax := flag.Uint64("lMMax", 100, "Maximum delay for LambdaM")

	flag.Parse()

	if *kem == "" && *nike == "" {
		log.Fatal("either nike or kem must be set")
	}
	if *kem != "" && *nike != "" {
		log.Fatal("nike and kem flags cannot both be set")
	}

	parameters := &vConfig.Parameters{
		SendRatePerMinute: *sr,
		Mu:                *mu,
		MuMaxDelay:        *muMax,
		LambdaP:           *lP,
		LambdaPMaxDelay:   *lPMax,
		LambdaL:           *lL,
		LambdaLMaxDelay:   *lLMax,
		LambdaD:           *lD,
		LambdaDMaxDelay:   *lDMax,
		LambdaM:           *lM,
		LambdaMMaxDelay:   *lMMax,
	}

	s := &katzenpost{}

	s.baseDir = *baseDir
	s.outDir = *outDir
	s.binSuffix = *binSuffix
	s.basePort = uint16(*basePort)
	s.lastPort = s.basePort + 1
	s.bindAddr = *bindAddr
	s.logLevel = *logLevel

	nrHops := *nrLayers + 2

	if *nike != "" {
		nikeScheme := schemes.ByName(*nike)
		if nikeScheme == nil {
			log.Fatalf("failed to resolve nike scheme %s", *nike)
		}
		s.sphinxGeometry = geo.GeometryFromUserForwardPayloadLength(
			nikeScheme,
			*UserForwardPayloadLength,
			true,
			nrHops,
		)
	}
	if *kem != "" {
		kemScheme := kemschemes.ByName(*kem)
		if kemScheme == nil {
			log.Fatalf("failed to resolve kem scheme %s", *kem)
		}
		s.sphinxGeometry = geo.KEMGeometryFromUserForwardPayloadLength(
			kemScheme,
			*UserForwardPayloadLength,
			true,
			nrHops,
		)
	}

	var transportStrings []string
	if *onlyTransports != "" {
		transportStrings = strings.Split(*onlyTransports, ",")
	} else {
		transportStrings = strings.Split(validTransports(), ",")
	}
	transports := make([]pki.Transport, len(transportStrings))
	for i, str := range transportStrings {
		transports[i] = pki.Transport(str)
	}

	os.Mkdir(s.outDir, 0700)
	os.Mkdir(filepath.Join(s.outDir, s.baseDir), 0700)

	if *voting {
		// Generate the voting authority configurations
		err := s.genVotingAuthoritiesCfg(*nrVoting, parameters, *nrLayers, transports)
		if err != nil {
			log.Fatalf("getVotingAuthoritiesCfg failed: %s", err)
		}
	}

	// Generate the provider configs.
	for i := 0; i < *nrProviders; i++ {
		if err = s.genNodeConfig(true, *voting, transports); err != nil {
			log.Fatalf("Failed to generate provider config: %v", err)
		}
	}

	// Generate the node configs.
	for i := 0; i < *nrNodes; i++ {
		if err = s.genNodeConfig(false, *voting, transports); err != nil {
			log.Fatalf("Failed to generate node config: %v", err)
		}
	}
	// Generate the authority config
	if *voting {
		providers, mixes, err := s.genAuthorizedNodes()
		if err != nil {
			panic(err)
		}
		for _, vCfg := range s.votingAuthConfigs {
			vCfg.Mixes = mixes
			vCfg.Providers = providers
			if *omitTopology == false {
				vCfg.Topology = new(vConfig.Topology)
				vCfg.Topology.Layers = make([]vConfig.Layer, 0)
				for i := 0; i < *nrLayers; i++ {
					vCfg.Topology.Layers = append(vCfg.Topology.Layers, *new(vConfig.Layer))
					vCfg.Topology.Layers[i].Nodes = make([]vConfig.Node, 0)
				}
				for j := range mixes {
					layer := j % *nrLayers
					vCfg.Topology.Layers[layer].Nodes = append(vCfg.Topology.Layers[layer].Nodes, *mixes[j])
				}
			}
		}
		for _, vCfg := range s.votingAuthConfigs {
			if err := saveCfg(vCfg, *outDir); err != nil {
				log.Fatalf("Failed to saveCfg of authority with %s", err)
			}
		}
	}
	// write the mixes keys and configs to disk
	for _, v := range s.nodeConfigs {
		if err := saveCfg(v, *outDir); err != nil {
			log.Fatalf("%s", err)
		}
	}

	err = s.genClientCfg()
	if err != nil {
		log.Fatalf("%s", err)
	}

	err = s.genDockerCompose(*dockerImage)
	if err != nil {
		log.Fatalf("%s", err)
	}
}

func identifier(cfg interface{}) string {
	switch cfg.(type) {
	case *cConfig.Config:
		return "client"
	case *sConfig.Config:
		return cfg.(*sConfig.Config).Server.Identifier
	case *vConfig.Config:
		return cfg.(*vConfig.Config).Server.Identifier
	default:
		log.Fatalf("identifier() passed unexpected type")
		return ""
	}
}

func toml_name(cfg interface{}) string {
	switch cfg.(type) {
	case *cConfig.Config:
		return "client"
	case *sConfig.Config:
		return "katzenpost"
	case *vConfig.Config:
		return "authority"
	default:
		log.Fatalf("toml_name() passed unexpected type")
		return ""
	}
}

func saveCfg(cfg interface{}, outDir string) error {
	fileName := filepath.Join(outDir, identifier(cfg), fmt.Sprintf("%s.toml", toml_name(cfg)))
	log.Printf("writing %s", fileName)
	f, err := os.Create(fileName)
	if err != nil {
		return err
	}
	defer f.Close()

	// Serialize the descriptor.
	enc := toml.NewEncoder(f)
	return enc.Encode(cfg)
}

func cfgIdKey(cfg interface{}, outDir string) sign.PublicKey {
	var priv, public string
	switch cfg.(type) {
	case *sConfig.Config:
		priv = filepath.Join(outDir, cfg.(*sConfig.Config).Server.Identifier, "identity.private.pem")
		public = filepath.Join(outDir, cfg.(*sConfig.Config).Server.Identifier, "identity.public.pem")
	case *vConfig.Config:
		priv = filepath.Join(outDir, cfg.(*vConfig.Config).Server.Identifier, "identity.private.pem")
		public = filepath.Join(outDir, cfg.(*vConfig.Config).Server.Identifier, "identity.public.pem")
	default:
		panic("wrong type")
	}

	idKey, idPubKey := cert.Scheme.NewKeypair()
	err := pem.FromFile(public, idPubKey)
	if err == nil {
		return idPubKey
	}
	idKey, idPubKey = cert.Scheme.NewKeypair()
	log.Printf("writing %s", priv)
	pem.ToFile(priv, idKey)
	log.Printf("writing %s", public)
	pem.ToFile(public, idPubKey)
	return idPubKey
}

func cfgLinkKey(cfg interface{}, outDir string) wire.PublicKey {
	var linkpriv string
	var linkpublic string

	switch cfg.(type) {
	case *vConfig.Config:
		linkpriv = filepath.Join(outDir, cfg.(*vConfig.Config).Server.Identifier, "link.private.pem")
		linkpublic = filepath.Join(outDir, cfg.(*vConfig.Config).Server.Identifier, "link.public.pem")
	default:
		panic("wrong type")
	}

	linkPrivKey, linkPubKey := wire.DefaultScheme.GenerateKeypair(rand.Reader)
	err := pem.FromFile(linkpublic, linkPubKey)
	if err == nil {
		return linkPubKey
	}
	linkPrivKey, linkPubKey = wire.DefaultScheme.GenerateKeypair(rand.Reader)
	log.Printf("writing %s", linkpriv)
	err = pem.ToFile(linkpriv, linkPrivKey)
	if err != nil {
		panic(err)
	}
	log.Printf("writing %s", linkpublic)
	err = pem.ToFile(linkpublic, linkPubKey)
	if err != nil {
		panic(err)
	}
	return linkPubKey
}

func (s *katzenpost) genDockerCompose(dockerImage string) error {
	dest := filepath.Join(s.outDir, "docker-compose.yml")
	log.Printf("writing %s", dest)
	f, err := os.Create(dest)

	if err != nil {
		log.Fatal(err)
	}

	defer f.Close()

	providers, mixes, err := s.genAuthorizedNodes()

	if err != nil {
		log.Fatal(err)
	}

	write(f, `version: "2"

services:
`)
	for _, p := range providers {
		write(f, `
  %s:
    restart: "no"
    image: %s
    volumes:
      - ./:%s
    command: %s/server%s -f %s/%s/katzenpost.toml
    network_mode: host


    depends_on:`, p.Identifier, dockerImage, s.baseDir, s.baseDir, s.binSuffix, s.baseDir, p.Identifier)
		for _, authCfg := range s.votingAuthConfigs {
			write(f, `
      - %s`, authCfg.Server.Identifier)
		}
		write(f, `
    expose:`)
		for _, cfg := range s.nodeConfigs {
			if cfg.Server.Identifier != p.Identifier {
				continue
			}
			for _, addr := range cfg.Server.Addresses {
				u, _ := url.Parse(addr)
				proto := "tcp"
				if u.Scheme == string(pki.TransportQUIC) {
					proto = "udp"
				}
				write(f, `
      - "%s"`, u.Port()+"/"+proto)
			}
		}
	}

	for i := range mixes {
		// mixes in this form don't have their identifiers, because that isn't
		// part of the consensus. if/when that is fixed this could use that
		// identifier; instead it duplicates the definition of the name format
		// here.
		write(f, `
  mix%d:
    restart: "no"
    image: %s
    volumes:
      - ./:%s
    command: %s/server%s -f %s/mix%d/katzenpost.toml
    network_mode: host
    depends_on:`, i+1, dockerImage, s.baseDir, s.baseDir, s.binSuffix, s.baseDir, i+1)
		for _, authCfg := range s.votingAuthConfigs {
			// is this depends_on stuff actually necessary?
			// there was a bit more of it before this function was regenerating docker-compose.yaml...
			write(f, `
      - %s`, authCfg.Server.Identifier)
		}
	}
	for _, authCfg := range s.votingAuthConfigs {
		write(f, `
  %s:
    restart: "no"
    image: %s
    volumes:
      - ./:%s
    command: %s/voting%s -f %s/%s/authority.toml
    network_mode: host
    expose:`, authCfg.Server.Identifier, dockerImage, s.baseDir, s.baseDir, s.binSuffix, s.baseDir, authCfg.Server.Identifier)
		for _, addr := range authCfg.Server.Addresses {
			u, _ := url.Parse(addr)
			proto := "tcp"
			if u.Scheme == string(pki.TransportQUIC) {
				proto = "udp"
			}
			write(f, `
      - "%s"`, u.Port()+"/"+proto)
		}
	}

	// add a HTTP proxy to the Cashu mint for the proxy client
	write(f, `
  %s:
    restart: "no"
    image: %s
    volumes:
      - ./:%s
    command: %s/http_proxy_client%s -cfg %s/client/client.toml -ep cashu -port 8080
    network_mode: host
    expose:
     - "8080/tcp"
`, "proxy_cashu_client", dockerImage, s.baseDir, s.baseDir, s.binSuffix, s.baseDir)

	// add a HTTP proxy to the Cashu mint for the proxy service
	write(f, `
  %s:
    restart: "no"
    image: %s
    volumes:
      - ./:%s
    command: %s/http_proxy_client%s -cfg %s/client/client.toml -ep cashu -port 8081
    network_mode: host
    expose:
     - "8081/tcp"
`, "proxy_cashu_server", dockerImage, s.baseDir, s.baseDir, s.binSuffix, s.baseDir)

	// add katzensocks proxy client
	write(f, `
  %s:
    restart: "no"
    image: %s
    volumes:
      - ./:%s
    command: %s/katzensocks%s -cfg %s/client/client.toml -port 4242
    network_mode: host
    expose:
     - "4242/tcp"
`, "katzensocks", dockerImage, s.baseDir, s.baseDir, s.binSuffix, s.baseDir)

	// add cashu mint
	write(f, `
  cashu_mint:
    restart: "no"
    image: cashu
    build:
      context: .
      dockerfile: Dockerfile.cashu
    network_mode: host
    expose:
     - "3338/tcp"
    environment:
     - MINT_LIGHTNING_BACKEND=FakeWallet
     - MINT_PRIVATE_KEY=TEST_PRIVATE_KEY
     - MINT_LISTEN_HOST=0.0.0.0
     - MINT_LISTEN_PORT=3338
    command: ["poetry", "run", "mint"]
`)

	// add client cashu wallet
	write(f, `
  client_cashu_wallet:
    restart: "no"
    image: cashu
    network_mode: host
    expose:
     - "4448/tcp"
    environment:
      - HTTP_PROXY=http://127.0.0.1:8080
      - MINT_URL=http://127.0.0.1:3338
      - API_HOST=127.0.0.1
      - API_PORT=4448
    command: ["poetry", "run", "cashu", "-d"]
`)

	// add server cashu wallet
	write(f, `
  server_cashu_wallet:
    restart: "no"
    image: cashu
    container_name: server_cashu_wallet
    network_mode: host
    expose:
     - "4449/tcp"
    environment:
      - HTTP_PROXY=http://127.0.0.1:8081
      - MINT_URL=http://127.0.0.1:3338
      - API_HOST=127.0.0.1
      - API_PORT=4449
    command: ["poetry", "run", "cashu", "-d"]
`)
	return nil
}<|MERGE_RESOLUTION|>--- conflicted
+++ resolved
@@ -143,11 +143,7 @@
 	// Server section.
 	cfg.Server = new(sConfig.Server)
 	cfg.Server.Identifier = n
-<<<<<<< HEAD
 	cfg.Server.Addresses = genAddresses(transports, s.bindAddr, &s.lastPort)
-=======
-	cfg.Server.Addresses = []string{fmt.Sprintf("%s:%d", s.bindAddr, s.lastPort)}
->>>>>>> bc15e4a0
 	cfg.Server.DataDir = filepath.Join(s.baseDir, n)
 	os.Mkdir(filepath.Join(s.outDir, cfg.Server.Identifier), 0700)
 	cfg.Server.IsProvider = isProvider
@@ -290,10 +286,6 @@
 		cfg.SphinxGeometry = s.sphinxGeometry
 		cfg.Server = &vConfig.Server{
 			Identifier: fmt.Sprintf("auth%d", i),
-<<<<<<< HEAD
-=======
-			Addresses:  []string{fmt.Sprintf("%s:%d", s.bindAddr, s.lastPort)},
->>>>>>> bc15e4a0
 			DataDir:    filepath.Join(s.baseDir, fmt.Sprintf("auth%d", i)),
 		}
 
