// genconfig.go - Katzenpost self contained test network.
// Copyright (C) 2022  Yawning Angel, David Stainton, Masala
//
// This program is free software: you can redistribute it and/or modify
// it under the terms of the GNU Affero General Public License as
// published by the Free Software Foundation, either version 3 of the
// License, or (at your option) any later version.
//
// This program is distributed in the hope that it will be useful,
// but WITHOUT ANY WARRANTY; without even the implied warranty of
// MERCHANTABILITY or FITNESS FOR A PARTICULAR PURPOSE.  See the
// GNU Affero General Public License for more details.
//
// You should have received a copy of the GNU Affero General Public License
// along with this program.  If not, see <http://www.gnu.org/licenses/>.

package main

import (
	"bytes"
	"flag"
	"fmt"
	"io"
	"log"
	"os"
	"path/filepath"
	"sort"
	"strings"

	"github.com/BurntSushi/toml"
	kemschemes "github.com/cloudflare/circl/kem/schemes"
	vConfig "github.com/katzenpost/katzenpost/authority/voting/server/config"
	cConfig "github.com/katzenpost/katzenpost/client/config"
	"github.com/katzenpost/katzenpost/core/crypto/cert"
	"github.com/katzenpost/katzenpost/core/crypto/nike/schemes"
	"github.com/katzenpost/katzenpost/core/crypto/pem"
	"github.com/katzenpost/katzenpost/core/crypto/rand"
	"github.com/katzenpost/katzenpost/core/crypto/sign"
	"github.com/katzenpost/katzenpost/core/pki"
	"github.com/katzenpost/katzenpost/core/sphinx/geo"
	"github.com/katzenpost/katzenpost/core/wire"
	sConfig "github.com/katzenpost/katzenpost/server/config"
)

const (
	basePort      = 30000
	nrLayers      = 3
	nrNodes       = 6
	nrProviders   = 2
	nrAuthorities = 3
)

type katzenpost struct {
	baseDir   string
	outDir    string
	binSuffix string
	logWriter io.Writer

	sphinxGeometry    *geo.Geometry
	votingAuthConfigs []*vConfig.Config
	authorities       map[[32]byte]*vConfig.Authority
	authIdentity      sign.PublicKey

	nodeConfigs []*sConfig.Config
	basePort    uint16
	lastPort    uint16
	nodeIdx     int
	clientIdx   int
	providerIdx int
	hasPanda    bool
	hasProxy    bool
}

type AuthById []*vConfig.Authority

func (a AuthById) Len() int           { return len(a) }
func (a AuthById) Swap(i, j int)      { a[i], a[j] = a[j], a[i] }
func (a AuthById) Less(i, j int) bool { return a[i].Identifier < a[j].Identifier }

type NodeById []*vConfig.Node

func (a NodeById) Len() int           { return len(a) }
func (a NodeById) Swap(i, j int)      { a[i], a[j] = a[j], a[i] }
func (a NodeById) Less(i, j int) bool { return a[i].Identifier < a[j].Identifier }

func (s *katzenpost) genClientCfg() error {
	os.Mkdir(filepath.Join(s.outDir, "client"), 0700)
	cfg := new(cConfig.Config)

	cfg.SphinxGeometry = s.sphinxGeometry

	s.clientIdx++

	// Logging section.
	cfg.Logging = &cConfig.Logging{File: "", Level: "DEBUG"}

	// UpstreamProxy section
	cfg.UpstreamProxy = &cConfig.UpstreamProxy{Type: "none"}

	// VotingAuthority section

	peers := make([]*vConfig.Authority, 0)
	for _, peer := range s.authorities {
		peers = append(peers, peer)
	}

	sort.Sort(AuthById(peers))

	cfg.VotingAuthority = &cConfig.VotingAuthority{Peers: peers}

	// Debug section
	cfg.Debug = &cConfig.Debug{DisableDecoyTraffic: false}
	err := saveCfg(cfg, s.outDir)
	if err != nil {
		return err
	}
	return nil
}

func write(f *os.File, str string, args ...interface{}) {
	str = fmt.Sprintf(str, args...)
	_, err := f.WriteString(str)

	if err != nil {
		log.Fatal(err)
	}
}

func (s *katzenpost) genNodeConfig(isProvider bool, isVoting bool, transports []pki.Transport) error {
	const serverLogFile = "katzenpost.log"

	n := fmt.Sprintf("mix%d", s.nodeIdx+1)
	if isProvider {
		n = fmt.Sprintf("provider%d", s.providerIdx+1)
	}
	cfg := new(sConfig.Config)

	cfg.SphinxGeometry = s.sphinxGeometry

	// Server section.
	cfg.Server = new(sConfig.Server)
	cfg.Server.Identifier = n
	cfg.Server.Addresses = genAddresses(transports, &s.lastPort)
	cfg.Server.DataDir = filepath.Join(s.baseDir, n)
	os.Mkdir(filepath.Join(s.outDir, cfg.Server.Identifier), 0700)
	cfg.Server.IsProvider = isProvider

	// Debug section.
	cfg.Debug = new(sConfig.Debug)
	cfg.Debug.SendDecoyTraffic = true

	// PKI section.
	if isVoting {
		authorities := make([]*vConfig.Authority, 0, len(s.votingAuthConfigs))
		for _, authCfg := range s.votingAuthConfigs {
			auth := &vConfig.Authority{
				Identifier:        authCfg.Server.Identifier,
				IdentityPublicKey: cfgIdKey(authCfg, s.outDir),
				LinkPublicKey:     cfgLinkKey(authCfg, s.outDir),
				Addresses:         authCfg.Server.Addresses,
			}
			authorities = append(authorities, auth)
		}
		sort.Sort(AuthById(authorities))
		cfg.PKI = &sConfig.PKI{
			Voting: &sConfig.Voting{
				Authorities: authorities,
			},
		}
	}

	// Logging section.
	cfg.Logging = new(sConfig.Logging)
	cfg.Logging.File = serverLogFile
	cfg.Logging.Level = "DEBUG"

	if isProvider {
		// Enable the thwack interface.
		cfg.Management = new(sConfig.Management)
		cfg.Management.Enable = true

		s.providerIdx++

		cfg.Provider = new(sConfig.Provider)
		// configure an entry provider or a spool storage provider
		if s.providerIdx%2 == 0 {
			cfg.Provider.TrustOnFirstUse = true
			cfg.Provider.EnableEphemeralClients = true
		} else {
			spoolCfg := &sConfig.CBORPluginKaetzchen{
				Capability:     "spool",
				Endpoint:       "+spool",
				Command:        s.baseDir + "/memspool" + s.binSuffix,
				MaxConcurrency: 1,
				Config: map[string]interface{}{
					"data_store": s.baseDir + "/" + cfg.Server.Identifier + "/memspool.storage",
					"log_dir":    s.baseDir + "/" + cfg.Server.Identifier,
				},
			}
<<<<<<< HEAD
			cfg.Provider.CBORPluginKaetzchen = []*sConfig.CBORPluginKaetzchen{spoolCfg}

			// Add a single instance of a PANDA service
=======
			katzensocksCfg := &sConfig.CBORPluginKaetzchen{
				Capability:     "katzensocks",
				Endpoint:       "+katzensocks",
				Command:        s.baseDir + "/katzensocks_server" + s.binSuffix,
				MaxConcurrency: 1,
				Config: map[string]interface{}{
					//"max_requests": 42,
					"log_level": "DEBUG",
					"log_dir":    s.baseDir + "/" + cfg.Server.Identifier,
					"cfg":    s.baseDir + "/client/client.toml",
				},
			}

			cfg.Provider.CBORPluginKaetzchen = []*sConfig.CBORPluginKaetzchen{spoolCfg, katzensocksCfg}
>>>>>>> 9d403146
			if !s.hasPanda {
				pandaCfg := &sConfig.CBORPluginKaetzchen{
					Capability:     "panda",
					Endpoint:       "+panda",
					Command:        s.baseDir + "/panda_server" + s.binSuffix,
					MaxConcurrency: 1,
					Config: map[string]interface{}{
						"fileStore": s.baseDir + "/" + cfg.Server.Identifier + "/panda.storage",
						"log_dir":   s.baseDir + "/" + cfg.Server.Identifier,
						"log_level": "DEBUG",
					},
				}
				cfg.Provider.CBORPluginKaetzchen = append(cfg.Provider.CBORPluginKaetzchen, pandaCfg)
				s.hasPanda = true
			}

			// Add an instance of a http proxy for the Cashu mint service listening on 3338
			if !s.hasProxy {
				proxyCfg := &sConfig.CBORPluginKaetzchen{
					Capability:     "cashu",
					Endpoint:       "+cashu",
					Command:        s.baseDir + "/proxy_server" + s.binSuffix,
					MaxConcurrency: 1,
					Config: map[string]interface{}{
						// allow connections to localhost:4242
						"host":      "localhost:3338",
						"log_dir":   s.baseDir + "/" + cfg.Server.Identifier,
						"log_level": "DEBUG",
					},
				}
				cfg.Provider.CBORPluginKaetzchen = append(cfg.Provider.CBORPluginKaetzchen, proxyCfg)
				s.hasProxy = true
			}
		}

		echoCfg := new(sConfig.Kaetzchen)
		echoCfg.Capability = "echo"
		echoCfg.Endpoint = "+echo"
		cfg.Provider.Kaetzchen = append(cfg.Provider.Kaetzchen, echoCfg)

		/*
			keysvrCfg := new(sConfig.Kaetzchen)
			keysvrCfg.Capability = "keyserver"
			keysvrCfg.Endpoint = "+keyserver"
			cfg.Provider.Kaetzchen = append(cfg.Provider.Kaetzchen, keysvrCfg)

				if s.providerIdx == 1 {
					cfg.Debug.NumProviderWorkers = 10
					cfg.Provider.SQLDB = new(sConfig.SQLDB)
					cfg.Provider.SQLDB.Backend = "pgx"
					cfg.Provider.SQLDB.DataSourceName = "host=localhost port=5432 database=katzenpost sslmode=disable"
					cfg.Provider.UserDB = new(sConfig.UserDB)
					cfg.Provider.UserDB.Backend = sConfig.BackendSQL

					cfg.Provider.SpoolDB = new(sConfig.SpoolDB)
					cfg.Provider.SpoolDB.Backend = sConfig.BackendSQL
				}
		*/
	} else {
		s.nodeIdx++
	}
	s.nodeConfigs = append(s.nodeConfigs, cfg)
	s.lastPort += 2
	_ = cfgIdKey(cfg, s.outDir)
	return cfg.FixupAndValidate()
}

func genAddresses(transports []pki.Transport, lastPort *uint16) []string {
	// if transports are not specified, create a listener for every valid transport
	if len(transports) == 0 {
		transports = pki.InternalTransports
	}
	addresses := make([]string, len(transports))
	for i, transport := range transports {
		switch pki.Transport(transport) {
		case pki.TransportTCP, pki.TransportTCPv4, pki.TransportQUIC:
			addresses[i] = fmt.Sprintf("%s://127.0.0.1:%d", transport, *lastPort)
		case pki.TransportTCPv6:
			addresses[i] = fmt.Sprintf("%s://[::1]:%d", transport, *lastPort)
		default:
			panic(fmt.Errorf("Unknown transport type: %s", transport))
		}
		*lastPort += 1
	}
	return addresses
}

func (s *katzenpost) genVotingAuthoritiesCfg(numAuthorities int, parameters *vConfig.Parameters, nrLayers int, transports []pki.Transport) error {

	configs := []*vConfig.Config{}

	// initial generation of key material for each authority
	s.authorities = make(map[[32]byte]*vConfig.Authority)
	for i := 1; i <= numAuthorities; i++ {
		cfg := new(vConfig.Config)
		cfg.SphinxGeometry = s.sphinxGeometry
		cfg.Server = &vConfig.Server{
			Identifier: fmt.Sprintf("auth%d", i),
			DataDir:    filepath.Join(s.baseDir, fmt.Sprintf("auth%d", i)),
		}

		cfg.Server.Addresses = genAddresses(transports, &s.lastPort)
		os.Mkdir(filepath.Join(s.outDir, cfg.Server.Identifier), 0700)
		cfg.Logging = &vConfig.Logging{
			Disable: false,
			File:    "katzenpost.log",
			Level:   "DEBUG",
		}
		cfg.Parameters = parameters
		cfg.Debug = &vConfig.Debug{
			Layers:           nrLayers,
			MinNodesPerLayer: 1,
			GenerateOnly:     false,
		}
		configs = append(configs, cfg)
		idKey := cfgIdKey(cfg, s.outDir)
		linkKey := cfgLinkKey(cfg, s.outDir)
		authority := &vConfig.Authority{
			Identifier:        fmt.Sprintf("auth%d", i),
			IdentityPublicKey: idKey,
			LinkPublicKey:     linkKey,
			Addresses:         cfg.Server.Addresses,
		}
		s.authorities[idKey.Sum256()] = authority
	}

	// tell each authority about it's peers
	for i := 0; i < numAuthorities; i++ {
		h := cfgIdKey(configs[i], s.outDir).Sum256()
		peers := []*vConfig.Authority{}
		for id, peer := range s.authorities {
			if !bytes.Equal(id[:], h[:]) {
				peers = append(peers, peer)
			}
		}
		sort.Sort(AuthById(peers))
		configs[i].Authorities = peers
	}
	s.votingAuthConfigs = configs
	return nil
}

func (s *katzenpost) genAuthorizedNodes() ([]*vConfig.Node, []*vConfig.Node, error) {
	mixes := []*vConfig.Node{}
	providers := []*vConfig.Node{}
	for _, nodeCfg := range s.nodeConfigs {
		node := &vConfig.Node{
			Identifier:           nodeCfg.Server.Identifier,
			IdentityPublicKeyPem: filepath.Join("../", nodeCfg.Server.Identifier, "identity.public.pem"),
		}
		if nodeCfg.Server.IsProvider {
			providers = append(providers, node)
		} else {
			mixes = append(mixes, node)
		}
	}
	sort.Sort(NodeById(mixes))
	sort.Sort(NodeById(providers))

	return providers, mixes, nil
}

func validTransports() string {
	transportString := make([]string, len(pki.InternalTransports))
	for i, t := range pki.InternalTransports {
		transportString[i] = string(t)
	}

	return strings.Join(transportString, ",")
}

func main() {
	var err error

	nrLayers := flag.Int("L", nrLayers, "Number of layers.")
	nrNodes := flag.Int("n", nrNodes, "Number of mixes.")
	nrProviders := flag.Int("p", nrProviders, "Number of providers.")
	voting := flag.Bool("v", true, "Generate voting configuration")
	nrVoting := flag.Int("nv", nrAuthorities, "Generate voting configuration")
	baseDir := flag.String("b", "", "Path to use as baseDir option")
	basePort := flag.Int("P", basePort, "First port number to use")
	outDir := flag.String("o", "", "Path to write files to")
	dockerImage := flag.String("d", "katzenpost-go_mod", "Docker image for compose-compose")
	binSuffix := flag.String("S", "", "suffix for binaries in docker-compose.yml")
	omitTopology := flag.Bool("D", false, "Dynamic topology (omit fixed topology definition)")
	onlyTransports := flag.String("onlyTransports", validTransports(), "Specify transports used.")
	kem := flag.String("kem", "", "Name of the KEM Scheme to be used with Sphinx")
	nike := flag.String("nike", "x25519", "Name of the NIKE Scheme to be used with Sphinx")
	UserForwardPayloadLength := flag.Int("UserForwardPayloadLength", 2000, "UserForwardPayloadLength")

	sr := flag.Uint64("sr", 0, "Sendrate limit")
	mu := flag.Float64("mu", 0.005, "Inverse of mean of per hop delay.")
	muMax := flag.Uint64("muMax", 1000, "Maximum delay for Mu.")
	lP := flag.Float64("lP", 0.001, "Inverse of mean for client send rate LambdaP")
	lPMax := flag.Uint64("lPMax", 1000, "Maximum delay for LambdaP.")
	lL := flag.Float64("lL", 0.0005, "Inverse of mean of loop decoy send rate LambdaL")
	lLMax := flag.Uint64("lLMax", 1000, "Maximum delay for LambdaL")
	lD := flag.Float64("lD", 0.0005, "Inverse of mean of drop decoy send rate LambdaD")
	lDMax := flag.Uint64("lDMax", 3000, "Maximum delay for LambaD")
	lM := flag.Float64("lM", 0.2, "Inverse of mean of mix decoy send rate")
	lMMax := flag.Uint64("lMMax", 100, "Maximum delay for LambdaM")

	flag.Parse()

	if *kem == "" && *nike == "" {
		log.Fatal("either nike or kem must be set")
	}
	if *kem != "" && *nike != "" {
		log.Fatal("nike and kem flags cannot both be set")
	}

	parameters := &vConfig.Parameters{
		SendRatePerMinute: *sr,
		Mu:                *mu,
		MuMaxDelay:        *muMax,
		LambdaP:           *lP,
		LambdaPMaxDelay:   *lPMax,
		LambdaL:           *lL,
		LambdaLMaxDelay:   *lLMax,
		LambdaD:           *lD,
		LambdaDMaxDelay:   *lDMax,
		LambdaM:           *lM,
		LambdaMMaxDelay:   *lMMax,
	}

	s := &katzenpost{}

	s.baseDir = *baseDir
	s.outDir = *outDir
	s.binSuffix = *binSuffix
	s.basePort = uint16(*basePort)
	s.lastPort = s.basePort + 1

	nrHops := *nrLayers + 2

	if *nike != "" {
		nikeScheme := schemes.ByName(*nike)
		if nikeScheme == nil {
			log.Fatalf("failed to resolve nike scheme %s", *nike)
		}
		s.sphinxGeometry = geo.GeometryFromUserForwardPayloadLength(
			nikeScheme,
			*UserForwardPayloadLength,
			true,
			nrHops,
		)
	}
	if *kem != "" {
		kemScheme := kemschemes.ByName(*kem)
		if kemScheme == nil {
			log.Fatalf("failed to resolve kem scheme %s", *kem)
		}
		s.sphinxGeometry = geo.KEMGeometryFromUserForwardPayloadLength(
			kemScheme,
			*UserForwardPayloadLength,
			true,
			nrHops,
		)
	}

	var transportStrings []string
	if *onlyTransports != "" {
		transportStrings = strings.Split(*onlyTransports, ",")
	} else {
		transportStrings = strings.Split(validTransports(), ",")
	}
	transports := make([]pki.Transport, len(transportStrings))
	for i, str := range transportStrings {
		transports[i] = pki.Transport(str)
	}

	os.Mkdir(s.outDir, 0700)
	os.Mkdir(filepath.Join(s.outDir, s.baseDir), 0700)

	if *voting {
		// Generate the voting authority configurations
		err := s.genVotingAuthoritiesCfg(*nrVoting, parameters, *nrLayers, transports)
		if err != nil {
			log.Fatalf("getVotingAuthoritiesCfg failed: %s", err)
		}
	}

	// Generate the provider configs.
	for i := 0; i < *nrProviders; i++ {
		if err = s.genNodeConfig(true, *voting, transports); err != nil {
			log.Fatalf("Failed to generate provider config: %v", err)
		}
	}

	// Generate the node configs.
	for i := 0; i < *nrNodes; i++ {
		if err = s.genNodeConfig(false, *voting, transports); err != nil {
			log.Fatalf("Failed to generate node config: %v", err)
		}
	}
	// Generate the authority config
	if *voting {
		providers, mixes, err := s.genAuthorizedNodes()
		if err != nil {
			panic(err)
		}
		for _, vCfg := range s.votingAuthConfigs {
			vCfg.Mixes = mixes
			vCfg.Providers = providers
			if *omitTopology == false {
				vCfg.Topology = new(vConfig.Topology)
				vCfg.Topology.Layers = make([]vConfig.Layer, 0)
				for i := 0; i < *nrLayers; i++ {
					vCfg.Topology.Layers = append(vCfg.Topology.Layers, *new(vConfig.Layer))
					vCfg.Topology.Layers[i].Nodes = make([]vConfig.Node, 0)
				}
				for j := range mixes {
					layer := j % *nrLayers
					vCfg.Topology.Layers[layer].Nodes = append(vCfg.Topology.Layers[layer].Nodes, *mixes[j])
				}
			}
		}
		for _, vCfg := range s.votingAuthConfigs {
			if err := saveCfg(vCfg, *outDir); err != nil {
				log.Fatalf("Failed to saveCfg of authority with %s", err)
			}
		}
	}
	// write the mixes keys and configs to disk
	for _, v := range s.nodeConfigs {
		if err := saveCfg(v, *outDir); err != nil {
			log.Fatalf("%s", err)
		}
	}

	err = s.genClientCfg()
	if err != nil {
		log.Fatalf("%s", err)
	}

	err = s.genDockerCompose(*dockerImage)
	if err != nil {
		log.Fatalf("%s", err)
	}
}

func identifier(cfg interface{}) string {
	switch cfg.(type) {
	case *cConfig.Config:
		return "client"
	case *sConfig.Config:
		return cfg.(*sConfig.Config).Server.Identifier
	case *vConfig.Config:
		return cfg.(*vConfig.Config).Server.Identifier
	default:
		log.Fatalf("identifier() passed unexpected type")
		return ""
	}
}

func toml_name(cfg interface{}) string {
	switch cfg.(type) {
	case *cConfig.Config:
		return "client"
	case *sConfig.Config:
		return "katzenpost"
	case *vConfig.Config:
		return "authority"
	default:
		log.Fatalf("toml_name() passed unexpected type")
		return ""
	}
}

func saveCfg(cfg interface{}, outDir string) error {
	fileName := filepath.Join(outDir, identifier(cfg), fmt.Sprintf("%s.toml", toml_name(cfg)))
	log.Printf("writing %s", fileName)
	f, err := os.Create(fileName)
	if err != nil {
		return err
	}
	defer f.Close()

	// Serialize the descriptor.
	enc := toml.NewEncoder(f)
	return enc.Encode(cfg)
}

func cfgIdKey(cfg interface{}, outDir string) sign.PublicKey {
	var priv, public string
	switch cfg.(type) {
	case *sConfig.Config:
		priv = filepath.Join(outDir, cfg.(*sConfig.Config).Server.Identifier, "identity.private.pem")
		public = filepath.Join(outDir, cfg.(*sConfig.Config).Server.Identifier, "identity.public.pem")
	case *vConfig.Config:
		priv = filepath.Join(outDir, cfg.(*vConfig.Config).Server.Identifier, "identity.private.pem")
		public = filepath.Join(outDir, cfg.(*vConfig.Config).Server.Identifier, "identity.public.pem")
	default:
		panic("wrong type")
	}

	idKey, idPubKey := cert.Scheme.NewKeypair()
	err := pem.FromFile(public, idPubKey)
	if err == nil {
		return idPubKey
	}
	idKey, idPubKey = cert.Scheme.NewKeypair()
	log.Printf("writing %s", priv)
	pem.ToFile(priv, idKey)
	log.Printf("writing %s", public)
	pem.ToFile(public, idPubKey)
	return idPubKey
}

func cfgLinkKey(cfg interface{}, outDir string) wire.PublicKey {
	var linkpriv string
	var linkpublic string

	switch cfg.(type) {
	case *vConfig.Config:
		linkpriv = filepath.Join(outDir, cfg.(*vConfig.Config).Server.Identifier, "link.private.pem")
		linkpublic = filepath.Join(outDir, cfg.(*vConfig.Config).Server.Identifier, "link.public.pem")
	default:
		panic("wrong type")
	}

	linkPrivKey, linkPubKey := wire.DefaultScheme.GenerateKeypair(rand.Reader)
	err := pem.FromFile(linkpublic, linkPubKey)
	if err == nil {
		return linkPubKey
	}
	linkPrivKey, linkPubKey = wire.DefaultScheme.GenerateKeypair(rand.Reader)
	log.Printf("writing %s", linkpriv)
	err = pem.ToFile(linkpriv, linkPrivKey)
	if err != nil {
		panic(err)
	}
	log.Printf("writing %s", linkpublic)
	err = pem.ToFile(linkpublic, linkPubKey)
	if err != nil {
		panic(err)
	}
	return linkPubKey
}

func (s *katzenpost) genDockerCompose(dockerImage string) error {
	dest := filepath.Join(s.outDir, "docker-compose.yml")
	log.Printf("writing %s", dest)
	f, err := os.Create(dest)

	if err != nil {
		log.Fatal(err)
	}

	defer f.Close()

	providers, mixes, err := s.genAuthorizedNodes()

	if err != nil {
		log.Fatal(err)
	}

	write(f, `version: "2"

services:
`)
	for _, p := range providers {
		write(f, `
  %s:
    restart: "no"
    image: %s
    volumes:
      - ./:%s
    command: %s/server%s -f %s/%s/katzenpost.toml
    network_mode: host

    depends_on:`, p.Identifier, dockerImage, s.baseDir, s.baseDir, s.binSuffix, s.baseDir, p.Identifier)
		for _, authCfg := range s.votingAuthConfigs {
			write(f, `
      - %s`, authCfg.Server.Identifier)
		}
	}

	for i := range mixes {
		// mixes in this form don't have their identifiers, because that isn't
		// part of the consensus. if/when that is fixed this could use that
		// identifier; instead it duplicates the definition of the name format
		// here.
		write(f, `
  mix%d:
    restart: "no"
    image: %s
    volumes:
      - ./:%s
    command: %s/server%s -f %s/mix%d/katzenpost.toml
    network_mode: host
    depends_on:`, i+1, dockerImage, s.baseDir, s.baseDir, s.binSuffix, s.baseDir, i+1)
		for _, authCfg := range s.votingAuthConfigs {
			// is this depends_on stuff actually necessary?
			// there was a bit more of it before this function was regenerating docker-compose.yaml...
			write(f, `
      - %s`, authCfg.Server.Identifier)
		}
	}
	for _, authCfg := range s.votingAuthConfigs {
		write(f, `
  %s:
    restart: "no"
    image: %s
    volumes:
      - ./:%s
    command: %s/voting%s -f %s/%s/authority.toml
    network_mode: host
`, authCfg.Server.Identifier, dockerImage, s.baseDir, s.baseDir, s.binSuffix, s.baseDir, authCfg.Server.Identifier)
	}
	return nil
}<|MERGE_RESOLUTION|>--- conflicted
+++ resolved
@@ -197,11 +197,6 @@
 					"log_dir":    s.baseDir + "/" + cfg.Server.Identifier,
 				},
 			}
-<<<<<<< HEAD
-			cfg.Provider.CBORPluginKaetzchen = []*sConfig.CBORPluginKaetzchen{spoolCfg}
-
-			// Add a single instance of a PANDA service
-=======
 			katzensocksCfg := &sConfig.CBORPluginKaetzchen{
 				Capability:     "katzensocks",
 				Endpoint:       "+katzensocks",
@@ -216,7 +211,6 @@
 			}
 
 			cfg.Provider.CBORPluginKaetzchen = []*sConfig.CBORPluginKaetzchen{spoolCfg, katzensocksCfg}
->>>>>>> 9d403146
 			if !s.hasPanda {
 				pandaCfg := &sConfig.CBORPluginKaetzchen{
 					Capability:     "panda",
