// genconfig.go - Katzenpost self contained test network.
// Copyright (C) 2022  Yawning Angel, David Stainton, Masala
//
// This program is free software: you can redistribute it and/or modify
// it under the terms of the GNU Affero General Public License as
// published by the Free Software Foundation, either version 3 of the
// License, or (at your option) any later version.
//
// This program is distributed in the hope that it will be useful,
// but WITHOUT ANY WARRANTY; without even the implied warranty of
// MERCHANTABILITY or FITNESS FOR A PARTICULAR PURPOSE.  See the
// GNU Affero General Public License for more details.
//
// You should have received a copy of the GNU Affero General Public License
// along with this program.  If not, see <http://www.gnu.org/licenses/>.

package main

import (
	"bytes"
	"flag"
	"fmt"
	"io"
	"log"
	"os"
	"path/filepath"
	"sort"

	"github.com/BurntSushi/toml"
	aConfig "github.com/katzenpost/katzenpost/authority/nonvoting/server/config"
	vConfig "github.com/katzenpost/katzenpost/authority/voting/server/config"
	cConfig "github.com/katzenpost/katzenpost/client/config"
	"github.com/katzenpost/katzenpost/core/crypto/cert"
	"github.com/katzenpost/katzenpost/core/crypto/pem"
	"github.com/katzenpost/katzenpost/core/crypto/rand"
	"github.com/katzenpost/katzenpost/core/crypto/sign"
	"github.com/katzenpost/katzenpost/core/wire"
	sConfig "github.com/katzenpost/katzenpost/server/config"
)

const (
	basePort      = 30000
	nrLayers      = 3
	nrNodes       = 6
	nrProviders   = 2
	nrAuthorities = 3
)

type katzenpost struct {
	baseDir   string
	outDir    string
	binSuffix string
	logWriter io.Writer

	authConfig        *aConfig.Config
	votingAuthConfigs []*vConfig.Config
	authorities       map[[32]byte]*vConfig.Authority
	authIdentity      sign.PublicKey

	nodeConfigs []*sConfig.Config
	basePort    uint16
	lastPort    uint16
	nodeIdx     int
	clientIdx   int
	providerIdx int
	hasPanda    bool
}

type AuthById []*vConfig.Authority

func (a AuthById) Len() int           { return len(a) }
func (a AuthById) Swap(i, j int)      { a[i], a[j] = a[j], a[i] }
func (a AuthById) Less(i, j int) bool { return a[i].Identifier < a[j].Identifier }

type NodeById []*vConfig.Node

func (a NodeById) Len() int           { return len(a) }
func (a NodeById) Swap(i, j int)      { a[i], a[j] = a[j], a[i] }
func (a NodeById) Less(i, j int) bool { return a[i].Identifier < a[j].Identifier }

func (s *katzenpost) genClientCfg() error {
	os.Mkdir(filepath.Join(s.outDir, "client"), 0700)
	cfg := new(cConfig.Config)
	s.clientIdx++

	// Logging section.
	cfg.Logging = &cConfig.Logging{File: "", Level: "DEBUG"}

	// UpstreamProxy section
	cfg.UpstreamProxy = &cConfig.UpstreamProxy{Type: "none"}

	// VotingAuthority section

	peers := make([]*vConfig.Authority, 0)
	for _, peer := range s.authorities {
		peers = append(peers, peer)
	}

	sort.Sort(AuthById(peers))

	cfg.VotingAuthority = &cConfig.VotingAuthority{Peers: peers}

	// Debug section
	cfg.Debug = &cConfig.Debug{DisableDecoyTraffic: true}
	err := saveCfg(cfg, s.outDir)
	if err != nil {
		return err
	}
	return nil
}

func write(f *os.File, str string, args ...interface{}) {
	str = fmt.Sprintf(str, args...)
	_, err := f.WriteString(str)

	if err != nil {
		log.Fatal(err)
	}
}

func (s *katzenpost) genNodeConfig(isProvider bool, isVoting bool) error {
	const serverLogFile = "katzenpost.log"

	n := fmt.Sprintf("mix%d", s.nodeIdx+1)
	if isProvider {
		n = fmt.Sprintf("provider%d", s.providerIdx+1)
	}
	cfg := new(sConfig.Config)

	// Server section.
	cfg.Server = new(sConfig.Server)
	cfg.Server.Identifier = n
	cfg.Server.Addresses = []string{fmt.Sprintf("127.0.0.1:%d", s.lastPort)}
	cfg.Server.DataDir = filepath.Join(s.baseDir, n)
	os.Mkdir(filepath.Join(s.outDir, cfg.Server.Identifier), 0700)
	cfg.Server.IsProvider = isProvider
	if isProvider {
		cfg.Server.AltAddresses = map[string][]string{
			"TCP": []string{fmt.Sprintf("localhost:%d", s.lastPort)},
		}
	}

	// Debug section.
	cfg.Debug = new(sConfig.Debug)
	cfg.Debug.SendDecoyTraffic = false

	// PKI section.
	if isVoting {
		authorities := make([]*vConfig.Authority, 0, len(s.votingAuthConfigs))
		for _, authCfg := range s.votingAuthConfigs {
			auth := &vConfig.Authority{
				Identifier:        authCfg.Server.Identifier,
				IdentityPublicKey: cfgIdKey(authCfg, s.outDir),
				LinkPublicKey:     cfgLinkKey(authCfg, s.outDir),
				Addresses:         authCfg.Server.Addresses,
			}
			authorities = append(authorities, auth)
		}
		sort.Sort(AuthById(authorities))
		cfg.PKI = &sConfig.PKI{
			Voting: &sConfig.Voting{
				Authorities: authorities,
			},
		}
	} else {
		cfg.PKI = new(sConfig.PKI)
		cfg.PKI.Nonvoting = new(sConfig.Nonvoting)
		cfg.PKI.Nonvoting.Address = fmt.Sprintf("127.0.0.1:%d", s.basePort)
		cfg.PKI.Nonvoting.PublicKey = s.authIdentity
	}

	// Logging section.
	cfg.Logging = new(sConfig.Logging)
	cfg.Logging.File = serverLogFile
	cfg.Logging.Level = "DEBUG"

	if isProvider {
		// Enable the thwack interface.
		cfg.Management = new(sConfig.Management)
		cfg.Management.Enable = true

		s.providerIdx++

		cfg.Provider = new(sConfig.Provider)
		// configure an entry provider or a spool storage provider
		if s.providerIdx%2 == 0 {
			cfg.Provider.TrustOnFirstUse = true
			cfg.Provider.EnableEphemeralClients = true
		} else {
			spoolCfg := &sConfig.CBORPluginKaetzchen{
				Capability:     "spool",
				Endpoint:       "+spool",
				Command:        s.baseDir + "/memspool" + s.binSuffix,
				MaxConcurrency: 1,
				Config: map[string]interface{}{
					"data_store": s.baseDir + "/" + cfg.Server.Identifier + "/memspool.storage",
					"log_dir":    s.baseDir + "/" + cfg.Server.Identifier,
				},
			}
			mapCfg := &sConfig.CBORPluginKaetzchen{
				Capability:     "map",
				Endpoint:       "+map",
				Command:        s.baseDir + "/map" + s.binSuffix,
				MaxConcurrency: 1,
				Config: map[string]interface{}{
					"db": s.baseDir + "/" + cfg.Server.Identifier + "/map.storage",
					"log_dir":    s.baseDir + "/" + cfg.Server.Identifier,
				},
			}
			sockatzCfg:= &sConfig.CBORPluginKaetzchen{
				Capability:     "sockatz",
				Endpoint:       "+sockatz",
				Command:        s.baseDir + "/sockatz" + s.binSuffix,
				MaxConcurrency: 1,
				Config: map[string]interface{}{
					//"max_requests": 42,
					"log_level": "DEBUG",
					"log_dir":    s.baseDir + "/" + cfg.Server.Identifier,
					"cfg":    s.baseDir + "/client/client.toml",
				},
			}

			cfg.Provider.CBORPluginKaetzchen = []*sConfig.CBORPluginKaetzchen{spoolCfg, mapCfg, sockatzCfg}
			if !s.hasPanda {
				pandaCfg := &sConfig.CBORPluginKaetzchen{
					Capability:     "panda",
					Endpoint:       "+panda",
					Command:        s.baseDir + "/panda_server" + s.binSuffix,
					MaxConcurrency: 1,
					Config: map[string]interface{}{
						"fileStore": s.baseDir + "/" + cfg.Server.Identifier + "/panda.storage",
						"log_dir":   s.baseDir + "/" + cfg.Server.Identifier,
						"log_level": "DEBUG",
					},
				}
				cfg.Provider.CBORPluginKaetzchen = append(cfg.Provider.CBORPluginKaetzchen, pandaCfg)
				s.hasPanda = true
			}
			cfg.Debug.NumKaetzchenWorkers = 4
		}

		echoCfg := new(sConfig.Kaetzchen)
		echoCfg.Capability = "echo"
		echoCfg.Endpoint = "+echo"
		cfg.Provider.Kaetzchen = append(cfg.Provider.Kaetzchen, echoCfg)

		/*
			keysvrCfg := new(sConfig.Kaetzchen)
			keysvrCfg.Capability = "keyserver"
			keysvrCfg.Endpoint = "+keyserver"
			cfg.Provider.Kaetzchen = append(cfg.Provider.Kaetzchen, keysvrCfg)

				if s.providerIdx == 1 {
					cfg.Debug.NumProviderWorkers = 10
					cfg.Provider.SQLDB = new(sConfig.SQLDB)
					cfg.Provider.SQLDB.Backend = "pgx"
					cfg.Provider.SQLDB.DataSourceName = "host=localhost port=5432 database=katzenpost sslmode=disable"
					cfg.Provider.UserDB = new(sConfig.UserDB)
					cfg.Provider.UserDB.Backend = sConfig.BackendSQL

					cfg.Provider.SpoolDB = new(sConfig.SpoolDB)
					cfg.Provider.SpoolDB.Backend = sConfig.BackendSQL
				}
		*/
	} else {
		s.nodeIdx++
	}
	s.nodeConfigs = append(s.nodeConfigs, cfg)
	s.lastPort++
	_ = cfgIdKey(cfg, s.outDir)
	return cfg.FixupAndValidate()
}

func (s *katzenpost) genAuthConfig() error {
	const authLogFile = "authority.log"

	cfg := new(aConfig.Config)

	// Server section.
	cfg.Server = new(aConfig.Server)
	cfg.Server.Addresses = []string{fmt.Sprintf("127.0.0.1:%d", s.basePort)}
	cfg.Server.DataDir = filepath.Join(s.baseDir, "authority")

	// Logging section.
	cfg.Logging = new(aConfig.Logging)
	cfg.Logging.File = authLogFile
	cfg.Logging.Level = "DEBUG"

	// Mkdir
	os.Mkdir(cfg.Server.DataDir, 0700)

	// Generate keys
	priv := filepath.Join(s.outDir, "authority", "identity.private.pem")
	public := filepath.Join(s.outDir, "authority", "identity.public.pem")

	// cert.
	idKey, idPubKey := cert.Scheme.NewKeypair()
	err := pem.ToFile(priv, idKey)
	if err != nil {
		return err
	}
	err = pem.ToFile(public, idPubKey)
	if err != nil {
		return err
	}

	s.authIdentity = idPubKey
	if err != nil {
		return err
	}

	// Debug section.
	cfg.Debug = new(aConfig.Debug)

	if err := cfg.FixupAndValidate(); err != nil {
		return err
	}
	s.authConfig = cfg
	return nil
}

func (s *katzenpost) genVotingAuthoritiesCfg(numAuthorities int, parameters *vConfig.Parameters, nrLayers int) error {

	configs := []*vConfig.Config{}

<<<<<<< HEAD
	parameters := &vConfig.Parameters{
		SendRatePerMinute: 0,
		Mu:                0.1,
		MuMaxDelay:        100,
		LambdaP:           0.2,
		LambdaPMaxDelay:   100,
		LambdaL:           0.0005,
		LambdaLMaxDelay:   100,
		LambdaD:           0.0005,
		LambdaDMaxDelay:   3000,
		LambdaM:           0.2,
		LambdaMMaxDelay:   100,
	}

	if paramsFile != "" {
		b, err := os.ReadFile(paramsFile)
		if err != nil {
			return err
		}
		err = toml.Unmarshal(b, &parameters)
		if err != nil {
			return err
		}
		log.Printf("Using params from %s (Mu=%f)", paramsFile, parameters.Mu)
	}

=======
>>>>>>> d892512d
	// initial generation of key material for each authority
	s.authorities = make(map[[32]byte]*vConfig.Authority)
	for i := 1; i <= numAuthorities; i++ {
		cfg := new(vConfig.Config)
		cfg.Server = &vConfig.Server{
			Identifier: fmt.Sprintf("auth%d", i),
			Addresses:  []string{fmt.Sprintf("127.0.0.1:%d", s.lastPort)},
			DataDir:    filepath.Join(s.baseDir, fmt.Sprintf("auth%d", i)),
		}
		os.Mkdir(filepath.Join(s.outDir, cfg.Server.Identifier), 0700)
		s.lastPort += 1
		cfg.Logging = &vConfig.Logging{
			Disable: false,
			File:    "katzenpost.log",
			Level:   "DEBUG",
		}
		cfg.Parameters = parameters
		cfg.Debug = &vConfig.Debug{
			Layers:           nrLayers,
			MinNodesPerLayer: 1,
			GenerateOnly:     false,
		}
		configs = append(configs, cfg)
		idKey := cfgIdKey(cfg, s.outDir)
		linkKey := cfgLinkKey(cfg, s.outDir)
		authority := &vConfig.Authority{
			Identifier:        fmt.Sprintf("auth%d", i),
			IdentityPublicKey: idKey,
			LinkPublicKey:     linkKey,
			Addresses:         cfg.Server.Addresses,
		}
		s.authorities[idKey.Sum256()] = authority
	}

	// tell each authority about it's peers
	for i := 0; i < numAuthorities; i++ {
		h := cfgIdKey(configs[i], s.outDir).Sum256()
		peers := []*vConfig.Authority{}
		for id, peer := range s.authorities {
			if !bytes.Equal(id[:], h[:]) {
				peers = append(peers, peer)
			}
		}
		sort.Sort(AuthById(peers))
		configs[i].Authorities = peers
	}
	s.votingAuthConfigs = configs
	return nil
}

func (s *katzenpost) genNonVotingAuthorizedNodes() ([]*aConfig.Node, []*aConfig.Node, error) {
	mixes := []*aConfig.Node{}
	providers := []*aConfig.Node{}
	for _, nodeCfg := range s.nodeConfigs {
		node := &aConfig.Node{
			Identifier:     nodeCfg.Server.Identifier,
			IdentityKeyPem: filepath.Join("../", nodeCfg.Server.Identifier, "identity.public.pem"),
		}

		if nodeCfg.Server.IsProvider {
			providers = append(providers, node)
			continue
		}
		mixes = append(mixes, node)
	}

	return providers, mixes, nil
}

func (s *katzenpost) genAuthorizedNodes() ([]*vConfig.Node, []*vConfig.Node, error) {
	mixes := []*vConfig.Node{}
	providers := []*vConfig.Node{}
	for _, nodeCfg := range s.nodeConfigs {
		node := &vConfig.Node{
			Identifier:           nodeCfg.Server.Identifier,
			IdentityPublicKeyPem: filepath.Join("../", nodeCfg.Server.Identifier, "identity.public.pem"),
		}
		if nodeCfg.Server.IsProvider {
			providers = append(providers, node)
		} else {
			mixes = append(mixes, node)
		}
	}
	sort.Sort(NodeById(mixes))
	sort.Sort(NodeById(providers))

	return providers, mixes, nil
}

func main() {
	var err error
	nrLayers := flag.Int("L", nrLayers, "Number of layers.")
	nrNodes := flag.Int("n", nrNodes, "Number of mixes.")
	nrProviders := flag.Int("p", nrProviders, "Number of providers.")
	voting := flag.Bool("v", false, "Generate voting configuration")
	nrVoting := flag.Int("nv", nrAuthorities, "Generate voting configuration")
	baseDir := flag.String("b", "", "Path to use as baseDir option")
	basePort := flag.Int("P", basePort, "First port number to use")
	outDir := flag.String("o", "", "Path to write files to")
	dockerImage := flag.String("d", "katzenpost-go_mod", "Docker image for compose-compose")
	binSuffix := flag.String("S", "", "suffix for binaries in docker-compose.yml")
	omitTopology := flag.Bool("D", false, "Dynamic topology (omit fixed topology definition)")

	sr := flag.Uint64("sr", 0, "Sendrate limit")
	mu := flag.Float64("mu", 0.005, "Inverse of mean of per hop delay.")
	muMax := flag.Uint64("muMax", 1000, "Maximum delay for Mu.")
	lP := flag.Float64("lP", 0.001, "Inverse of mean for client send rate LambdaP")
	lPMax := flag.Uint64("lPMax", 1000, "Maximum delay for LambdaP.")
	lL := flag.Float64("lL", 0.0005, "Inverse of mean of loop decoy send rate LambdaL")
	lLMax := flag.Uint64("lLMax", 1000, "Maximum delay for LambdaL")
	lD := flag.Float64("lD", 0.0005, "Inverse of mean of drop decoy send rate LambdaD")
	lDMax := flag.Uint64("lDMax", 3000, "Maximum delay for LambaD")
	lM := flag.Float64("lM", 0.2, "Inverse of mean of mix decoy send rate")
	lMMax := flag.Uint64("lMMax", 100, "Maximum delay for LambdaM")

	flag.Parse()

	parameters := &vConfig.Parameters{
		SendRatePerMinute: *sr,
		Mu:                *mu,
		MuMaxDelay:        *muMax,
		LambdaP:           *lP,
		LambdaPMaxDelay:   *lPMax,
		LambdaL:           *lL,
		LambdaLMaxDelay:   *lLMax,
		LambdaD:           *lD,
		LambdaDMaxDelay:   *lDMax,
		LambdaM:           *lM,
		LambdaMMaxDelay:   *lMMax,
	}

	s := &katzenpost{}

	s.baseDir = *baseDir
	s.outDir = *outDir
	s.binSuffix = *binSuffix
	s.basePort = uint16(*basePort)
	s.lastPort = s.basePort + 1

	os.Mkdir(s.outDir, 0700)
	os.Mkdir(filepath.Join(s.outDir, s.baseDir), 0700)

	if *voting {
		// Generate the voting authority configurations
		err := s.genVotingAuthoritiesCfg(*nrVoting, parameters, *nrLayers)
		if err != nil {
			log.Fatalf("getVotingAuthoritiesCfg failed: %s", err)
		}
	} else {
		panic("non-voting mode is not currently supported")
		if err = s.genAuthConfig(); err != nil {
			log.Fatalf("Failed to generate authority config: %v", err)
		}
	}

	// Generate the provider configs.
	for i := 0; i < *nrProviders; i++ {
		if err = s.genNodeConfig(true, *voting); err != nil {
			log.Fatalf("Failed to generate provider config: %v", err)
		}
	}

	// Generate the node configs.
	for i := 0; i < *nrNodes; i++ {
		if err = s.genNodeConfig(false, *voting); err != nil {
			log.Fatalf("Failed to generate node config: %v", err)
		}
	}
	// Generate the authority config
	if *voting {
		providers, mixes, err := s.genAuthorizedNodes()
		if err != nil {
			panic(err)
		}
		for _, vCfg := range s.votingAuthConfigs {
			vCfg.Mixes = mixes
			vCfg.Providers = providers
			if *omitTopology == false {
				vCfg.Topology = new(vConfig.Topology)
				vCfg.Topology.Layers = make([]vConfig.Layer, 0)
				for i := 0; i < *nrLayers; i++ {
					vCfg.Topology.Layers = append(vCfg.Topology.Layers, *new(vConfig.Layer))
					vCfg.Topology.Layers[i].Nodes = make([]vConfig.Node, 0)
				}
				for j := range mixes {
					layer := j % *nrLayers
					vCfg.Topology.Layers[layer].Nodes = append(vCfg.Topology.Layers[layer].Nodes, *mixes[j])
				}
			}
		}
		for _, vCfg := range s.votingAuthConfigs {
			if err := saveCfg(vCfg, *outDir); err != nil {
				log.Fatalf("Failed to saveCfg of authority with %s", err)
			}
		}
	} else {
		// The node lists.
		if providers, mixes, err := s.genNonVotingAuthorizedNodes(); err == nil {
			s.authConfig.Mixes = mixes
			s.authConfig.Providers = providers
		} else {
			log.Fatalf("Failed to genNonVotingAuthorizedNodes with %s", err)
		}

		if err := saveCfg(s.authConfig, *outDir); err != nil {
			log.Fatalf("Failed to saveCfg of authority with %s", err)
		}
	}
	// write the mixes keys and configs to disk
	for _, v := range s.nodeConfigs {
		if err := saveCfg(v, *outDir); err != nil {
			log.Fatalf("%s", err)
		}
	}

	err = s.genClientCfg()
	if err != nil {
		log.Fatalf("%s", err)
	}

	err = s.genDockerCompose(*dockerImage)
	if err != nil {
		log.Fatalf("%s", err)
	}
}

func identifier(cfg interface{}) string {
	switch cfg.(type) {
	case *cConfig.Config:
		return "client"
	case *sConfig.Config:
		return cfg.(*sConfig.Config).Server.Identifier
	case *aConfig.Config:
		return "authority"
	case *vConfig.Config:
		return cfg.(*vConfig.Config).Server.Identifier
	default:
		log.Fatalf("identifier() passed unexpected type")
		return ""
	}
}

func toml_name(cfg interface{}) string {
	switch cfg.(type) {
	case *cConfig.Config:
		return "client"
	case *sConfig.Config:
		return "katzenpost"
	case *aConfig.Config:
		return "nonvoting"
	case *vConfig.Config:
		return "authority"
	default:
		log.Fatalf("toml_name() passed unexpected type")
		return ""
	}
}

func saveCfg(cfg interface{}, outDir string) error {
	fileName := filepath.Join(outDir, identifier(cfg), fmt.Sprintf("%s.toml", toml_name(cfg)))
	log.Printf("writing %s", fileName)
	f, err := os.Create(fileName)
	if err != nil {
		return err
	}
	defer f.Close()

	// Serialize the descriptor.
	enc := toml.NewEncoder(f)
	return enc.Encode(cfg)
}

func cfgIdKey(cfg interface{}, outDir string) sign.PublicKey {
	var priv, public string
	switch cfg.(type) {
	case *sConfig.Config:
		priv = filepath.Join(outDir, cfg.(*sConfig.Config).Server.Identifier, "identity.private.pem")
		public = filepath.Join(outDir, cfg.(*sConfig.Config).Server.Identifier, "identity.public.pem")
	case *vConfig.Config:
		priv = filepath.Join(outDir, cfg.(*vConfig.Config).Server.Identifier, "identity.private.pem")
		public = filepath.Join(outDir, cfg.(*vConfig.Config).Server.Identifier, "identity.public.pem")
	default:
		panic("wrong type")
	}

	idKey, idPubKey := cert.Scheme.NewKeypair()
	err := pem.FromFile(public, idPubKey)
	if err == nil {
		return idPubKey
	}
	idKey, idPubKey = cert.Scheme.NewKeypair()
	log.Printf("writing %s", priv)
	pem.ToFile(priv, idKey)
	log.Printf("writing %s", public)
	pem.ToFile(public, idPubKey)
	return idPubKey
}

func cfgLinkKey(cfg interface{}, outDir string) wire.PublicKey {
	var linkpriv string
	var linkpublic string

	switch cfg.(type) {
	case *vConfig.Config:
		linkpriv = filepath.Join(outDir, cfg.(*vConfig.Config).Server.Identifier, "link.private.pem")
		linkpublic = filepath.Join(outDir, cfg.(*vConfig.Config).Server.Identifier, "link.public.pem")
	default:
		panic("wrong type")
	}

	linkPrivKey, linkPubKey := wire.DefaultScheme.GenerateKeypair(rand.Reader)
	err := pem.FromFile(linkpublic, linkPubKey)
	if err == nil {
		return linkPubKey
	}
	linkPrivKey, linkPubKey = wire.DefaultScheme.GenerateKeypair(rand.Reader)
	log.Printf("writing %s", linkpriv)
	err = pem.ToFile(linkpriv, linkPrivKey)
	if err != nil {
		panic(err)
	}
	log.Printf("writing %s", linkpublic)
	err = pem.ToFile(linkpublic, linkPubKey)
	if err != nil {
		panic(err)
	}
	return linkPubKey
}

func (s *katzenpost) genDockerCompose(dockerImage string) error {
	dest := filepath.Join(s.outDir, "docker-compose.yml")
	log.Printf("writing %s", dest)
	f, err := os.Create(dest)

	if err != nil {
		log.Fatal(err)
	}

	defer f.Close()

	providers, mixes, err := s.genAuthorizedNodes()

	if err != nil {
		log.Fatal(err)
	}

	write(f, `version: "2"

services:
`)
	for _, p := range providers {
		write(f, `
  %s:
    restart: "no"
    image: %s
    volumes:
      - ./:%s
    command: %s/server%s -f %s/%s/katzenpost.toml
    network_mode: host

    depends_on:`, p.Identifier, dockerImage, s.baseDir, s.baseDir, s.binSuffix, s.baseDir, p.Identifier)
		for _, authCfg := range s.votingAuthConfigs {
			write(f, `
      - %s`, authCfg.Server.Identifier)
		}
	}

	for i := range mixes {
		// mixes in this form don't have their identifiers, because that isn't
		// part of the consensus. if/when that is fixed this could use that
		// identifier; instead it duplicates the definition of the name format
		// here.
		write(f, `
  mix%d:
    restart: "no"
    image: %s
    volumes:
      - ./:%s
    command: %s/server%s -f %s/mix%d/katzenpost.toml
    network_mode: host
    depends_on:`, i+1, dockerImage, s.baseDir, s.baseDir, s.binSuffix, s.baseDir, i+1)
		for _, authCfg := range s.votingAuthConfigs {
			// is this depends_on stuff actually necessary?
			// there was a bit more of it before this function was regenerating docker-compose.yaml...
			write(f, `
      - %s`, authCfg.Server.Identifier)
		}
	}
	for _, authCfg := range s.votingAuthConfigs {
		write(f, `
  %s:
    restart: "no"
    image: %s
    volumes:
      - ./:%s
    command: %s/voting%s -f %s/%s/authority.toml
    network_mode: host
`, authCfg.Server.Identifier, dockerImage, s.baseDir, s.baseDir, s.binSuffix, s.baseDir, authCfg.Server.Identifier)
	}
	return nil
}<|MERGE_RESOLUTION|>--- conflicted
+++ resolved
@@ -323,35 +323,6 @@
 
 	configs := []*vConfig.Config{}
 
-<<<<<<< HEAD
-	parameters := &vConfig.Parameters{
-		SendRatePerMinute: 0,
-		Mu:                0.1,
-		MuMaxDelay:        100,
-		LambdaP:           0.2,
-		LambdaPMaxDelay:   100,
-		LambdaL:           0.0005,
-		LambdaLMaxDelay:   100,
-		LambdaD:           0.0005,
-		LambdaDMaxDelay:   3000,
-		LambdaM:           0.2,
-		LambdaMMaxDelay:   100,
-	}
-
-	if paramsFile != "" {
-		b, err := os.ReadFile(paramsFile)
-		if err != nil {
-			return err
-		}
-		err = toml.Unmarshal(b, &parameters)
-		if err != nil {
-			return err
-		}
-		log.Printf("Using params from %s (Mu=%f)", paramsFile, parameters.Mu)
-	}
-
-=======
->>>>>>> d892512d
 	// initial generation of key material for each authority
 	s.authorities = make(map[[32]byte]*vConfig.Authority)
 	for i := 1; i <= numAuthorities; i++ {
