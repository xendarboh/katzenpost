--- conflicted
+++ resolved
@@ -7,15 +7,6 @@
 	"github.com/katzenpost/katzenpost/core/crypto/nike"
 )
 
-<<<<<<< HEAD
-var NOBS_CSIDHX25519 nike.Scheme = &Scheme{
-	name:   "NOBS_CSIDH-X25519",
-	first:  ecdh.NewEcdhNike(rand.Reader),
-	second: csidh.CSIDHScheme,
-}
-
-=======
->>>>>>> c9cd5e06
 var _ nike.PrivateKey = (*privateKey)(nil)
 var _ nike.PublicKey = (*publicKey)(nil)
 var _ nike.Scheme = (*Scheme)(nil)
