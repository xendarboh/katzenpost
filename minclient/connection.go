--- conflicted
+++ resolved
@@ -191,19 +191,9 @@
 		c.log.Debugf("Failed to find descriptor for Gateway: %v", err)
 		return newPKIError("failed to find descriptor for Gateway: %v", err)
 	}
-<<<<<<< HEAD
 	if c.c.cfg.GatewayKeyPin != nil && !c.c.cfg.GatewayKeyPin.Equal(desc.IdentityKey) {
 		c.log.Errorf("Gateway identity key does not match pinned key: %v", desc.IdentityKey)
 		return newPKIError("identity key for Gateway does not match pinned key: %v", desc.IdentityKey)
-=======
-	providerPinKeyBlob, err := c.c.cfg.ProviderKeyPin.MarshalBinary()
-	if err != nil {
-		return err
-	}
-	if c.c.cfg.ProviderKeyPin != nil && !hmac.Equal(providerPinKeyBlob, desc.IdentityKey) {
-		c.log.Errorf("Provider identity key does not match pinned key: %x", desc.IdentityKey)
-		return newPKIError("identity key for Provider does not match pinned key: %x", desc.IdentityKey)
->>>>>>> 932cc30a
 	}
 	if desc != c.descriptor {
 		c.log.Debugf("Descriptor for epoch %v: %+v", doc.Epoch, desc)
