// SPDX-FileCopyrightText: 2019, David Stainton <dawuud@riseup.net>
// SPDX-License-Identifier: AGPL-3.0-or-later
//
// client.go - client
//
// This program is free software: you can redistribute it and/or modify
// it under the terms of the GNU Affero General Public License as
// published by the Free Software Foundation, either version 3 of the
// License, or (at your option) any later version.
//
// This program is distributed in the hope that it will be useful,
// but WITHOUT ANY WARRANTY; without even the implied warranty of
// MERCHANTABILITY or FITNESS FOR A PARTICULAR PURPOSE.  See the
// GNU Affero General Public License for more details.
//
// You should have received a copy of the GNU Affero General Public License
// along with this program.  If not, see <http://www.gnu.org/licenses/>.

package catshadow

import (
	"context"
	"encoding/binary"
	"errors"
	"fmt"
	"sort"
	"sync"
	"time"

	"github.com/awnumar/memguard"

	"github.com/fxamacker/cbor/v2"
	"gopkg.in/eapache/channels.v1"
	"gopkg.in/op/go-logging.v1"

	ratchet "github.com/katzenpost/katzenpost/doubleratchet"

	"github.com/katzenpost/katzenpost/client"
	cConstants "github.com/katzenpost/katzenpost/client/constants"
	cUtils "github.com/katzenpost/katzenpost/client/utils"
	"github.com/katzenpost/katzenpost/core/crypto/rand"
	"github.com/katzenpost/katzenpost/core/log"
	"github.com/katzenpost/katzenpost/core/pki"
	"github.com/katzenpost/katzenpost/core/sphinx/geo"
	"github.com/katzenpost/katzenpost/core/utils"
	"github.com/katzenpost/katzenpost/core/worker"
	memspoolclient "github.com/katzenpost/katzenpost/memspool/client"
	"github.com/katzenpost/katzenpost/memspool/common"
	"github.com/katzenpost/katzenpost/minclient"
	panda "github.com/katzenpost/katzenpost/panda/crypto"
	rClient "github.com/katzenpost/katzenpost/reunion/client"
)

var (
	ErrTrialDecryptionFailed  = errors.New("Trial Decryption Failed")
	ErrInvalidPlaintextLength = errors.New("Plaintext has invalid payload length")
	ErrContactNotFound        = errors.New("Contact not found")
	ErrPendingKeyExchange     = errors.New("Cannot send to contact pending key exchange")
	ErrProviderNotFound       = errors.New("Cannot find provider")
	ErrBlobNotFound           = errors.New("Blob not found in store")
	ErrNoSpool                = errors.New("No Spool Found")
	ErrNotOnline              = errors.New("Client is not online")
	ErrNoCurrentDocument      = errors.New("No current document")
	ErrAlreadyHaveKeyExchange = errors.New("Already created KeyExchange with contact")
	ErrHalted                 = errors.New("Halted")
	pandaBlobSize             = 1000
)

<<<<<<< HEAD
type ConnectedState uint8

const (
	StateOffline ConnectedState = iota
	StateConnecting
	StateOnline
)
=======
func DoubleRatchetPayloadLength(geo *geo.Geometry) int {
	return common.SpoolPayloadLength(geo) - ratchet.DoubleRatchetOverhead
}
>>>>>>> c9cd5e06

// Client is the mixnet client which interacts with other clients
// and services on the network.
type Client struct {
	worker.Worker

	eventCh              channels.Channel
	EventSink            chan interface{}
	opCh                 chan interface{}
	pandaChan            chan panda.PandaUpdate
	reunionChan          chan rClient.ReunionUpdate
	fatalErrCh           chan error
	getReadInboxInterval func() time.Duration

	// messageID -> *SentMessageDescriptor
	sendMap *sync.Map

	stateWorker         *StateWriter
	blob                map[string][]byte
	contacts            map[uint64]*Contact
	contactNicknames    map[string]*Contact
	spoolReadDescriptor *memspoolclient.SpoolReadDescriptor
	conversations       map[string]map[MessageID]*Message
	conversationsMutex  *sync.Mutex
	blobMutex           *sync.Mutex
	connMutex           *sync.RWMutex

	connected ConnectedState

	client    *client.Client
	session   *client.Session
	providers []*pki.MixDescriptor

	log        *logging.Logger
	logBackend *log.Backend
}

type MessageID [MessageIDLen]byte

type queuedSpoolCommand struct {
	Provider string
	Receiver string
	Command  []byte
	ID       MessageID
}

// NewClientAndRemoteSpool creates and connects a new Client and creates a new
// remote spool for collecting messages destined to this Client. The Client is
// associated with this remote spool and this state is preserved in the
// encrypted statefile, of course.  This constructor of Client is used when
// creating a new Client as opposed to loading the previously saved state for
// an existing Client.
func NewClientAndRemoteSpool(ctx context.Context, logBackend *log.Backend, mixnetClient *client.Client, stateWorker *StateWriter) (*Client, error) {
	state := &State{
		Blob:          make(map[string][]byte),
		Contacts:      make([]*Contact, 0),
		Conversations: make(map[string]map[MessageID]*Message),
	}
	c, err := New(logBackend, mixnetClient, stateWorker, state)
	if err != nil {
		return nil, err
	}
	c.Start()
	err = c.Online(ctx)
	if err != nil {
		return nil, err
	}
	err = c.CreateRemoteSpool()
	if err != nil {
		return nil, err
	}
	c.save()
	return c, nil
}

// New creates a new Client instance given a mixnetClient, stateWorker and state.
// This constructor is used to load the previously saved state of a Client.
func New(logBackend *log.Backend, mixnetClient *client.Client, stateWorker *StateWriter, state *State) (*Client, error) {
	if state == nil {
		state = &State{
			Blob:          make(map[string][]byte),
			Contacts:      make([]*Contact, 0),
			Conversations: make(map[string]map[MessageID]*Message),
		}
	}
	if state.Blob == nil {
		state.Blob = make(map[string][]byte)
	}
	c := &Client{
		eventCh:             channels.NewInfiniteChannel(),
		EventSink:           make(chan interface{}),
		opCh:                make(chan interface{}, 8),
		reunionChan:         make(chan rClient.ReunionUpdate),
		pandaChan:           make(chan panda.PandaUpdate),
		fatalErrCh:          make(chan error),
		sendMap:             new(sync.Map),
		contacts:            make(map[uint64]*Contact),
		contactNicknames:    make(map[string]*Contact),
		spoolReadDescriptor: state.SpoolReadDescriptor,
		conversations:       state.Conversations,
		blob:                state.Blob,
		blobMutex:           new(sync.Mutex),
		conversationsMutex:  new(sync.Mutex),
		connMutex:           new(sync.RWMutex),
		stateWorker:         stateWorker,
		client:              mixnetClient,
		log:                 logBackend.GetLogger("catshadow"),
		logBackend:          logBackend,
	}
	for _, contact := range state.Contacts {
		c.contacts[contact.id] = contact
		c.contactNicknames[contact.Nickname] = contact
	}
	return c, nil
}

// sessionEvents() is called by the worker routine. It returns
// events from the established session or nil, if the client is in offline mode
func (c *Client) sessionEvents() chan client.Event {
	c.connMutex.RLock()
	defer c.connMutex.RUnlock()
	if c.session != nil {
		return c.session.EventSink
	}
	return nil
}

// Start starts the client worker goroutine and the
// read-inbox worker goroutine.
func (c *Client) Start() {
	// Start the fatal error watcher.
	go func() {
		err, ok := <-c.fatalErrCh
		if !ok {
			return
		}
		c.log.Warningf("Shutting down due to error: %v", err)
		c.Shutdown()
	}()

	c.garbageCollectConversations()
	c.Go(c.eventSinkWorker)
	c.Go(c.worker)

	// Shutdown if the client halts for some reason
	go func() {
		c.client.Wait()
		c.Shutdown()
	}()

}

func (c *Client) initKeyExchange(contact *Contact) error {
	if contact.keyExchange != nil {
		return ErrAlreadyHaveKeyExchange
	}
	signedKeyExchange, err := contact.ratchet.CreateKeyExchange()
	if err != nil {
		return err
	}

	// somehow we are able to add a contact without having created a spool yet
	if c.spoolReadDescriptor == nil {
		return errors.New("Unable to create key exchange without a spool")
	}
	exchange, err := NewContactExchangeBytes(c.spoolReadDescriptor.GetWriteDescriptor(), signedKeyExchange)
	if err != nil {
		return err
	}

	contact.keyExchange = exchange
	return nil
}

func (c *Client) restartKeyExchanges() {
	c.connMutex.RLock()
	defer c.connMutex.RUnlock()

	c.haltKeyExchanges()
	if c.connected != StateOnline {
		return
	}
	if c.spoolReadDescriptor == nil {
		return
	}
	c.restartPANDAExchanges()
	// FIXME: #157
	//c.restartReunionExchanges()
}

// restart PANDA exchanges
func (c *Client) restartPANDAExchanges() {
	for _, contact := range c.contacts {
		if contact.IsPending {
			err := c.initKeyExchange(contact)
			if err != ErrAlreadyHaveKeyExchange && err != nil {
				// skip if a ratchet keyexchange cannot be found or created
				c.log.Errorf("Failed to resume key exchange for %s: %s", contact.Nickname, err)
				continue
			}
			err = c.doPANDAExchange(contact)
			if err != nil {
				c.log.Errorf("Failed to resume key exchange for %s: %s", contact.Nickname, err)
				continue
			}
		}
	}
}

// restart sending messages
func (c *Client) restartSending() {
	for _, contact := range c.contacts {
		if !contact.IsPending {
			if _, err := contact.outbound.Peek(); err == nil {
				// prod worker to start draining contact outbound queue
				select {
				case <-c.HaltCh():
				case c.opCh <- &opRestartSending{contact: contact}:
				}
			}
		}
	}
}

func (c *Client) eventSinkWorker() {
	defer func() {
		c.log.Debug("Event sink worker terminating gracefully.")
		close(c.EventSink)
	}()
	for {
		var event interface{} = nil
		select {
		case <-c.HaltCh():
			return
		case event = <-c.eventCh.Out():
		}
		select {
		case c.EventSink <- event:
		case <-c.HaltCh():
			return
		}
	}
}

func (c *Client) garbageCollectConversations() {
	c.conversationsMutex.Lock()
	defer c.conversationsMutex.Unlock()
	for nickname, messages := range c.conversations {
		contact := c.contactNicknames[nickname]
		// skip contacts with message expiration disabled
		if contact.messageExpiration == 0 {
			continue
		}
		// Now > message + expiration
		// Now - expiration > message + expiration - expiration
		// Now - expiration > message
		// == expiresAt.After(message.Timestamp):
		expiresAt := time.Now().Add(-contact.messageExpiration)
		var lastLive *Message
		// maintain a stable contact.LastMessage unless it's expired;
		// that way we only update contact.LastMessage/lastLive in case
		// it was wrong or expired:
		if contact.LastMessage != nil {
			if expiresAt.After(contact.LastMessage.Timestamp) {
				contact.LastMessage = nil
			} else {
				lastLive = contact.LastMessage
			}
		}
		for mesgID, message := range messages {
			if expiresAt.After(message.Timestamp) {
				if contact.LastMessage == message {
					contact.LastMessage = lastLive
				}
				delete(messages, mesgID)
			} else {
				// since we aren't iterating in sorted order, we
				// need to compare before assignment:
				if lastLive == nil || lastLive.Timestamp.Before(message.Timestamp) {
					lastLive = message
					contact.LastMessage = lastLive
				}
			}
		}
	}
}

// GetPKIDocument() returns the current pki.Document or error
func (c *Client) GetPKIDocument() (*pki.Document, error) {
	r := make(chan interface{}, 1)
	getPKIOp := &opGetPKIDocument{responseChan: r}
	select {
	case <-c.HaltCh():
		return nil, ErrHalted
	case c.opCh <- getPKIOp:
	}
	select {
	case <-c.HaltCh():
		return nil, ErrHalted
	case v := <-r:
		switch v := v.(type) {
		case error:
			return nil, v
		case *pki.Document:
			return v, nil
		default:
			panic("Received unexpected type")
		}
	}
}

func (c *Client) doGetPKIDocument() interface{} {
	c.connMutex.RLock()
	defer c.connMutex.RUnlock()

	if c.connected != StateOnline {
		return ErrNotOnline

	} else {
		doc := c.session.CurrentDocument()
		if doc == nil {
			return ErrNoCurrentDocument
		} else {
			return doc
		}
	}
}

// GetSpoolProviders() returns the set of current spool providers in the pki.Document
func (c *Client) GetSpoolProviders() ([]string, error) {
	op := &opGetSpoolProviders{responseChan: make(chan interface{}, 1)}
	select {
	case <-c.HaltCh():
		return nil, ErrHalted
	case c.opCh <- op:
	}
	select {
	case <-c.HaltCh():
		return nil, ErrHalted
	case r := <-op.responseChan:
		switch r := r.(type) {
		case []string:
			return r, nil
		case error:
			return nil, r
		default:
			panic("Unexpected type")
		}
	}
}

func (c *Client) doGetSpoolProviders() interface{} {
	c.connMutex.RLock()
	defer c.connMutex.RUnlock()

	if c.connected != StateOnline {
		return ErrNotOnline
	}
	doc := c.session.CurrentDocument()
	if doc == nil {
		return ErrNoCurrentDocument
	}

	spoolProviders := cUtils.FindServices(common.SpoolServiceName, doc)
	providerNames := make([]string, len(spoolProviders))
	for i, d := range spoolProviders {
		providerNames[i] = d.Provider
	}
	return providerNames
}

// CreateRemoteSpoolOn creates a remote spool for collecting messages
// destined to this Client. This method blocks until the reply from
// the remote spool service is received or the round trip timeout is reached.
func (c *Client) CreateRemoteSpoolOn(provider string) error {
	createSpoolOp := &opCreateSpool{
		provider:     provider,
		responseChan: make(chan error, 1),
	}
	select {
	case <-c.HaltCh():
		return ErrHalted
	case c.opCh <- createSpoolOp:
	}
	select {
	case <-c.HaltCh():
		return ErrHalted
	case r := <-createSpoolOp.responseChan:
		return r
	}
}

// CreateRemoteSpool creates a remote spool for collecting messages
// destined to this Client. This method blocks until the reply from
// the remote spool service is received or the round trip timeout is reached.
func (c *Client) CreateRemoteSpool() error {
	createSpoolOp := &opCreateSpool{
		responseChan: make(chan error, 1),
	}
	select {
	case <-c.HaltCh():
		return ErrHalted
	case c.opCh <- createSpoolOp:
	}
	select {
	case <-c.HaltCh():
		return ErrHalted
	case r := <-createSpoolOp.responseChan:
		return r
	}
}

func (c *Client) doCreateRemoteSpool(provider string, responseChan chan error) {
	c.connMutex.RLock()
	defer c.connMutex.RUnlock()

	if c.spoolReadDescriptor != nil {
		responseChan <- errors.New("Already have a remote spool")
		return
	}
	if c.connected != StateOnline {
		responseChan <- ErrNotOnline
		return
	}
	var desc *cUtils.ServiceDescriptor
	var err error
	// if no provider is specified, pick a random one
	if provider == "" {
		desc, err = c.session.GetService(common.SpoolServiceName)
		if err != nil {
			responseChan <- err
			return
		}
	} else {
		// search for the provider by name
		descs, err := c.session.GetServices(common.SpoolServiceName)
		if err != nil {
			responseChan <- err
			return
		}
		for _, d := range descs {
			if d.Provider == provider {
				desc = d
				break
			}
		}
		if desc == nil {
			responseChan <- ErrProviderNotFound
			return
		}
	}
	go func() {
		// NewSpoolReadDescriptor blocks, so we run this in another thread and then use
		// another workerOp to save the spool descriptor.
		spool, err := memspoolclient.NewSpoolReadDescriptor(desc.Name, desc.Provider, c.session)
		if err != nil {
			select {
			case <-c.HaltCh():
				return
			case responseChan <- err:
			}
		}
		// pass the original caller responseChan
		select {
		case <-c.HaltCh():
		case c.opCh <- &opUpdateSpool{descriptor: spool, responseChan: responseChan}:
		}
	}()
}

// NewContact adds a new contact to the Client's state. This starts
// the PANDA protocol instance for this contact where intermediate
// states will be preserved in the encrypted statefile such that
// progress on the PANDA key exchange can be continued at a later
// time after program shutdown or restart.
func (c *Client) NewContact(nickname string, sharedSecret []byte) {
	select {
	case <-c.HaltCh():
	case c.opCh <- &opAddContact{
		name:         nickname,
		sharedSecret: sharedSecret,
	}:
	}
}

func (c *Client) randID() uint64 {
	var idBytes [8]byte
	for {
		_, err := rand.Reader.Read(idBytes[:])
		if err != nil {
			panic(err)
		}
		n := binary.LittleEndian.Uint64(idBytes[:])
		if n == 0 {
			continue
		}
		if _, ok := c.contacts[n]; ok {
			continue
		}
		return n
	}
	// unreachable
}

// called by worker upon opAddContact
func (c *Client) createContact(nickname string, sharedSecret []byte) error {
	if _, ok := c.contactNicknames[nickname]; ok {
		return fmt.Errorf("Contact with nickname %s, already exists.", nickname)
	}
	contact, err := NewContact(nickname, c.randID(), sharedSecret)
	if err != nil {
		return err
	}
	c.contacts[contact.ID()] = contact
	c.contactNicknames[contact.Nickname] = contact
	// FIXME: #157
	//contact.reunionKeyExchange = make(map[uint64]boundExchange)
	//contact.reunionResult = make(map[uint64]string)

	c.connMutex.RLock()
	defer c.connMutex.RUnlock()

	if c.connected == StateOnline {
		c.initKeyExchange(contact)
		err = c.doPANDAExchange(contact)
		if err != nil {
			c.log.Notice("PANDA Failure for %v: %v", contact, err)
		}

		// FIXME: #157
		//err = c.doReunion(contact)
		//if err != nil {
		//	c.log.Notice("Reunion Failure for %v: %v", contact, err)
		//}
		return err
	}
	return err
}

func (c *Client) doGetConversation(nickname string, responseChan chan Messages) {
	var msg Messages

	c.conversationsMutex.Lock()
	defer c.conversationsMutex.Unlock()
	cc, ok := c.conversations[nickname]
	if !ok {
		close(responseChan)
		return
	}
	for _, m := range cc {
		msg = append(msg, m)
	}
	// do not block the worker
	go func() {
		sort.Sort(msg)
		select {
		case <-c.HaltCh():
		case responseChan <- msg:
		}
	}()
}

// GetContacts returns the contacts map.
func (c *Client) GetContacts() map[string]*Contact {
	getContactsOp := &opGetContacts{
		responseChan: make(chan map[string]*Contact, 1),
	}
	select {
	case <-c.HaltCh():
		return nil
	case c.opCh <- getContactsOp:
	}
	select {
	case <-c.HaltCh():
		return nil
	case r := <-getContactsOp.responseChan:
		return r
	}
	// unreached ?
	return nil
}

// RemoveContact removes a contact from the Client's state.
func (c *Client) RemoveContact(nickname string) error {
	removeContactOp := &opRemoveContact{
		name:         nickname,
		responseChan: make(chan error, 1),
	}
	select {
	case <-c.HaltCh():
		return errors.New("No Response to RemoveContact")
	case c.opCh <- removeContactOp:
	}
	select {
	case <-c.HaltCh():
		return errors.New("No Response to RemoveContact")
	case r := <-removeContactOp.responseChan:
		return r
	}
	return errors.New("No Response to RemoveContact")
}

// RenameContact changes the name of a contact.
func (c *Client) RenameContact(oldname, newname string) error {
	renameContactOp := &opRenameContact{
		oldname:      oldname,
		newname:      newname,
		responseChan: make(chan error, 1),
	}
	select {
	case <-c.HaltCh():
		return errors.New("No Response to RenameContact")
	case c.opCh <- renameContactOp:
	}
	select {
	case <-c.HaltCh():
		return errors.New("No Response to RenameContact")
	case r := <-renameContactOp.responseChan:
		return r
	}
	return errors.New("No Response to RenameContact")
}

func (c *Client) doContactRemoval(nickname string) error {
	contact, ok := c.contactNicknames[nickname]
	if !ok {
		return ErrContactNotFound
	}
	contact.haltKeyExchanges()
	delete(c.contactNicknames, nickname)
	delete(c.contacts, contact.id)
	c.doWipeConversation(nickname) // calls c.save()
	return nil
}

func (c *Client) doContactRename(oldname, newname string) error {
	// check to see if oldname exists and newname does not exist
	c.conversationsMutex.Lock()
	defer c.conversationsMutex.Unlock()
	contact, ok := c.contactNicknames[oldname]
	if !ok {
		return errors.New("Contact not found")
	}
	if _, ok := c.contactNicknames[newname]; ok {
		return errors.New("Contact already exists")
	}
	contact.Nickname = newname
	c.contactNicknames[newname] = contact
	if _, ok := c.conversations[oldname]; ok {
		c.conversations[newname] = c.conversations[oldname]
	}

	c.blobMutex.Lock()
	if b, ok := c.blob["avatar://"+oldname]; ok {
		c.blob["avatar://"+newname] = b
		delete(c.blob, "avatar://"+oldname)
	}
	c.blobMutex.Unlock()

	delete(c.conversations, oldname)
	delete(c.contactNicknames, oldname)
	return nil
}

// GetExpiration returns the message expiration of a contact.
func (c *Client) GetExpiration(name string) (time.Duration, error) {
	getExpirationOp := &opGetExpiration{
		name:         name,
		responseChan: make(chan interface{}, 1),
	}
	select {
	case <-c.HaltCh():
	case c.opCh <- getExpirationOp:
	}

	select {
	case <-c.HaltCh():
		return 0, ErrHalted
	case v := <-getExpirationOp.responseChan:
		switch v := v.(type) {
		case error:
			return 0, v
		case time.Duration:
			return v, nil
		default:
			return 0, errors.New("Unknown")
		}
	}
}

func (c *Client) doGetExpiration(name string, responseChan chan interface{}) {
	c.conversationsMutex.Lock()
	defer c.conversationsMutex.Unlock()
	if contact, ok := c.contactNicknames[name]; !ok {
		select {
		case <-c.HaltCh():
		case responseChan <- ErrContactNotFound:
		}

	} else {
		select {
		case <-c.HaltCh():
		case responseChan <- contact.messageExpiration:
		}
	}
}

// ChangeExpiration changes the message history expiration of a contact.
func (c *Client) ChangeExpiration(name string, expiration time.Duration) error {
	changeExpirationOp := &opChangeExpiration{
		name:         name,
		expiration:   expiration,
		responseChan: make(chan error, 1),
	}
	select {
	case <-c.HaltCh():
	case c.opCh <- changeExpirationOp:
	}
	select {
	case <-c.HaltCh():
	case r := <-changeExpirationOp.responseChan:
		return r
	}
	return errors.New("No Response to ChangeExpiration ")
}

func (c *Client) doChangeExpiration(name string, expiration time.Duration) error {
	c.conversationsMutex.Lock()
	if contact, ok := c.contactNicknames[name]; !ok {
		c.conversationsMutex.Unlock()
		return ErrContactNotFound
	} else {
		contact.messageExpiration = expiration
	}
	c.conversationsMutex.Unlock()
	c.garbageCollectConversations()
	c.save()
	return nil
}

func (c *Client) save() {
	c.log.Debug("Saving statefile.")
	serialized, err := c.marshal()
	if err != nil {
		panic(err)
	}
	select {
	case <-c.HaltCh():
	case c.stateWorker.stateCh <- serialized:
	}
}

func (c *Client) marshal() (*memguard.LockedBuffer, error) {
	contacts := []*Contact{}
	for _, contact := range c.contacts {
		contacts = append(contacts, contact)
	}
	c.conversationsMutex.Lock()
	s := &State{
		SpoolReadDescriptor: c.spoolReadDescriptor,
		Contacts:            contacts,
		Conversations:       c.conversations,
		Providers:           c.providers,
		Blob:                c.blob,
	}
	defer c.conversationsMutex.Unlock()
	// XXX: shouldn't we also obtain the ratchet locks as well?
	ms := memguard.NewStream()
	em, _ := cbor.EncOptions{Time: cbor.TimeUnixDynamic}.EncMode()
	e := em.NewEncoder(ms)
	e.Encode(s)
	return ms.Flush()
}

func (c *Client) haltKeyExchanges() {
	for _, contact := range c.contacts {
		contact.haltKeyExchanges()
	}
}

// Shutdown shuts down the client.
func (c *Client) Shutdown() {
	c.log.Info("Shutting down now.")
	c.Halt()
	c.client.Shutdown()
	c.stateWorker.Halt()
}

func (c *Client) DoubleRatchetPayloadLength() int {
	return DoubleRatchetPayloadLength(c.client.GetConfig().SphinxGeometry)
}

// SendMessage sends a message to the Client contact with the given nickname.
func (c *Client) SendMessage(nickname string, message []byte) MessageID {
	cfg := c.client.GetConfig()

	if len(message)+4 > DoubleRatchetPayloadLength(cfg.SphinxGeometry) {
		return MessageID{}
	}
	convoMesgID := MessageID{}
	_, err := rand.Reader.Read(convoMesgID[:])
	if err != nil {
		c.fatalErrCh <- err
	}

	select {
	case <-c.HaltCh():
	case c.opCh <- &opSendMessage{
		id:      convoMesgID,
		name:    nickname,
		payload: message,
	}:
	}

	return convoMesgID
}

func (c *Client) doSendMessage(convoMesgID MessageID, nickname string, message []byte) {
	contact, ok := c.contactNicknames[nickname]
	if !ok {
		c.log.Errorf("contact %s not found", nickname)
		c.eventCh.In() <- &MessageNotSentEvent{
			Nickname:  nickname,
			MessageID: convoMesgID,
			Err:       ErrContactNotFound,
		}
		return
	}
	if contact.IsPending {
		c.log.Errorf("cannot send message, contact %s is pending a key exchange", nickname)
		c.eventCh.In() <- &MessageNotSentEvent{
			Nickname:  nickname,
			MessageID: convoMesgID,
			Err:       ErrPendingKeyExchange,
		}
		return
	}
	outMessage := Message{
		Plaintext: message,
		Timestamp: time.Now(),
		Outbound:  true,
	}

	serialized, err := cbor.Marshal(outMessage)
	if err != nil {
		c.eventCh.In() <- &MessageNotSentEvent{
			Nickname:  nickname,
			MessageID: convoMesgID,
			Err:       err,
		}
		return
	}
	contact.ratchetMutex.Lock()
	ciphertext, err := contact.ratchet.Encrypt(nil, serialized)
	if err != nil {
		c.log.Errorf("failed to encrypt: %s", err)
		contact.ratchetMutex.Unlock()
		c.eventCh.In() <- &MessageNotSentEvent{
			Nickname:  nickname,
			MessageID: convoMesgID,
			Err:       err,
		}
		return
	}
	contact.ratchetMutex.Unlock()

	cfg := c.client.GetConfig()
	appendCmd, err := common.AppendToSpool(contact.spoolWriteDescriptor.ID, ciphertext, cfg.SphinxGeometry)
	if err != nil {
		c.log.Errorf("failed to compute spool append command: %s", err)
		c.eventCh.In() <- &MessageNotSentEvent{
			Nickname:  nickname,
			MessageID: convoMesgID,
			Err:       err,
		}
		return
	}

	// enqueue the message for sending
	item := &queuedSpoolCommand{Receiver: contact.spoolWriteDescriptor.Receiver,
		Provider: contact.spoolWriteDescriptor.Provider,
		Command:  appendCmd, ID: convoMesgID}
	if _, err := contact.outbound.Peek(); err == ErrQueueEmpty {
		// no messages already queued, so call sendMessage immediately
		c.connMutex.RLock()
		defer c.connMutex.RUnlock()
		if c.connected == StateOnline {
			defer c.sendMessage(contact)
		}
	}
	if err := contact.outbound.Push(item); err != nil {
		c.log.Debugf("Failed to enqueue message!")
		c.eventCh.In() <- &MessageNotSentEvent{
			Nickname:  nickname,
			MessageID: convoMesgID,
			Err:       err,
		}
		return
	}

	// update the conversation history
	c.conversationsMutex.Lock()
	_, ok = c.conversations[nickname]
	if !ok {
		c.conversations[nickname] = make(map[MessageID]*Message)
	}
	c.conversations[nickname][convoMesgID] = &outMessage
	c.contactNicknames[nickname].LastMessage = &outMessage
	c.conversationsMutex.Unlock()
	c.save()
}

func (c *Client) sendMessage(contact *Contact) {
	// Transmit the oldest message on tip of queue; it will be Pop'd upon ACK
	cmd, err := contact.outbound.Peek()
	if err == ErrQueueEmpty {
		c.log.Debugf("No messages to send for contact: %s", contact.Nickname)
		return
	}

	// XXX: unfortunately this command does not tell us when to expect the message delivery to have occurred even though minclient knows it...
	mesgID, err := c.session.SendReliableMessage(cmd.Receiver, cmd.Provider, cmd.Command)
	if err != nil {
		c.log.Errorf("failed to send ciphertext to remote spool: %s", err)
		return
	}
	c.log.Debug("Message enqueued for sending to %s, message-ID: %x", contact.Nickname, *mesgID)
	c.sendMap.Store(*mesgID, &SentMessageDescriptor{
		Nickname:  contact.Nickname,
		MessageID: cmd.ID,
	})
}

func (c *Client) sendReadInbox() {
	// apparently never checks to see if the spool has been made first...
	if c.spoolReadDescriptor == nil {
		c.log.Errorf("Should not sendReadInbox before the remote spool was made...")
		return
	}
	sequence := c.spoolReadDescriptor.ReadOffset
	cmd, err := common.ReadFromSpool(c.spoolReadDescriptor.ID, sequence, c.spoolReadDescriptor.PrivateKey)
	if err != nil {
		c.fatalErrCh <- errors.New("failed to compose spool read command")
		return
	}
	mesgID, err := c.session.SendUnreliableMessage(c.spoolReadDescriptor.Receiver, c.spoolReadDescriptor.Provider, cmd)
	switch err.(type) {
	case *minclient.PKIError:
		c.session.ForceFetchPKI()
		return
	case nil:
	default:
		c.log.Errorf("sendReadInbox failure: %v", err)
		return
	}
	c.log.Debug("Message enqueued for reading remote spool %x:%d, message-ID: %x", c.spoolReadDescriptor.ID, sequence, mesgID)
	var a MessageID
	binary.BigEndian.PutUint32(a[:4], sequence)
	c.sendMap.Store(*mesgID, &ReadMessageDescriptor{MessageID: a})
}

func (c *Client) garbageCollectSendMap(gcEvent *client.MessageIDGarbageCollected) {
	c.log.Debug("Garbage Collecting Message ID %x", gcEvent.MessageID[:])
	c.sendMap.Delete(gcEvent.MessageID)
}

func (c *Client) handleSent(sentEvent *client.MessageSentEvent) {
	orig, ok := c.sendMap.Load(*sentEvent.MessageID)
	if ok {
		switch tp := orig.(type) {
		case *ReadMessageDescriptor:
			if sentEvent.Err != nil {
				c.log.Debugf("readInbox command %x failed with %s", *sentEvent.MessageID, sentEvent.Err)
			} else {
				c.log.Debugf("readInbox command %x sent", *sentEvent.MessageID)
			}
			return
		case *SentMessageDescriptor:
			// since the retransmission occurs per contact
			// set a timer on the contact
			if contact, ok := c.contactNicknames[tp.Nickname]; !ok {
				return
			} else {
				if sentEvent.Err != nil {
					c.log.Debugf("message send for %s failed with err: %s", tp.Nickname, sentEvent.Err)
					c.eventCh.In() <- &MessageNotSentEvent{
						Nickname:  tp.Nickname,
						MessageID: tp.MessageID,
						Err:       sentEvent.Err,
					}
					return
				}
				// keep track of the MessageID that has not been ACK'd yet
				contact.ackID = *sentEvent.MessageID
			}

			c.log.Debugf("MessageSentEvent for %x", *sentEvent.MessageID)
			c.setMessageSent(tp.Nickname, tp.MessageID)
			c.eventCh.In() <- &MessageSentEvent{
				Nickname:  tp.Nickname,
				MessageID: tp.MessageID,
			}
		default:
			c.fatalErrCh <- errors.New("BUG, sendMap entry has incorrect type")
		}
	}
}

func (c *Client) handleReply(replyEvent *client.MessageReplyEvent) {
	if ev, ok := c.sendMap.Load(*replyEvent.MessageID); ok {
		defer c.sendMap.Delete(replyEvent.MessageID)
		switch tp := ev.(type) {
		case *SentMessageDescriptor:
			// Deserialize spoolresponse
			spoolResponse := common.SpoolResponse{}
			err := cbor.Unmarshal(replyEvent.Payload, &spoolResponse)
			if err != nil {
				c.log.Errorf("Could not deserialize SpoolResponse to message ID %d: %s", tp.MessageID, err)
				c.eventCh.In() <- &MessageNotDeliveredEvent{Nickname: tp.Nickname, MessageID: tp.MessageID,
					Err: fmt.Errorf("Invalid spool response: %s", err),
				}
				return
			}

			if !spoolResponse.IsOK() {
				c.log.Errorf("Spool response ID %d status error: %s for SpoolID %x",
					spoolResponse.MessageID, spoolResponse.Status, spoolResponse.SpoolID)

				c.eventCh.In() <- &MessageNotDeliveredEvent{Nickname: tp.Nickname, MessageID: tp.MessageID,
					Err: spoolResponse.StatusAsError(),
				}
				return
			}
			c.log.Debugf("MessageDeliveredEvent for %s MessageID %x", tp.Nickname, *replyEvent.MessageID)
			if contact, ok := c.contactNicknames[tp.Nickname]; ok {
				if contact.ackID != *replyEvent.MessageID {
					// spurious ACK
					c.log.Debugf("Dropping spurious ACK for %x", *replyEvent.MessageID)
					return
				}
				if _, err := contact.outbound.Pop(); err != nil {
					// duplicate ACK?
					c.log.Debugf("Maybe duplicate ACK received for %s with MessageID %x %s",
						contact.Nickname, *replyEvent.MessageID, err)
					return // do not send an extra MessageDeliveredEvent!
				} else {
					// try to send the next message, if one exists
					defer c.sendMessage(contact)
				}
				c.log.Debugf("Sending MessageDeliveredEvent for %s", tp.Nickname)
				c.setMessageDelivered(tp.Nickname, tp.MessageID)
				c.save()
				c.eventCh.In() <- &MessageDeliveredEvent{Nickname: tp.Nickname, MessageID: tp.MessageID}
				return
			}
		case *ReadMessageDescriptor:
			// Deserialize spoolresponse
			spoolResponse := common.SpoolResponse{}
			err := cbor.Unmarshal(replyEvent.Payload, &spoolResponse)
			if err != nil {
				c.log.Errorf("Could not deserialize SpoolResponse to ReadInbox ID %d: %s", tp.MessageID, err)
				return
			}
			if !spoolResponse.IsOK() {
				// no new messages were returned
				c.log.Debugf("Spool response ID %d status error: %s for SpoolID %x",
					spoolResponse.MessageID, spoolResponse.Status, spoolResponse.SpoolID)

				return
			}
			// is a valid response to the tip of our spool, so increment the pointer
			switch {
			case spoolResponse.MessageID < c.spoolReadDescriptor.ReadOffset:
				return // dup
			case spoolResponse.MessageID == c.spoolReadDescriptor.ReadOffset:
				c.log.Debugf("Calling decryptMessage(%x, xx)", *replyEvent.MessageID)
				err := c.decryptMessage(replyEvent.MessageID, spoolResponse.Message)
				switch err {
				case ErrTrialDecryptionFailed:
					// this message did not correspond to any known contacts
					// if we have any contacts pending key exchange, do not increment the spool descriptor
					// in order to avoid losing the first message. this is due to a race where the contact
					// has already completed the key exchange and sent a first message, before we have
					// completed our key exchange.
					// XXX: this could break things if a contact key exchange never completes...
					c.log.Debugf("failure to decrypt tip of spool - MessageID: %x", *replyEvent.MessageID)
					for _, contact := range c.contacts {
						if contact.IsPending {
							c.log.Warning("received message we could not decrypt while key exchange pending, delaying spool read descriptor increment")
							return
						}
					}
					c.log.Warning("received message we could not decrypt while NO key exchange pending, skipping this message")
				case nil:
					// message was decrypted successfully
					c.log.Debugf("successfully decrypted tip of spool - MessageID: %x", *replyEvent.MessageID)
				default:
					// received an error, likely due to retransmission
					c.log.Debugf("failure to decrypt tip of spool - MessageID: %x, err: %s", *replyEvent.MessageID, err.Error())
				}
				// in all other cases, advance the spool read descriptor
				c.spoolReadDescriptor.IncrementOffset()
				c.save()
			default:
				panic("received spool response for MessageID not requested yet")
			}
			return
		default:
			c.fatalErrCh <- errors.New("BUG, sendMap entry has incorrect type")
			return
		}
	}
}

// WipeConversation removes all messages between a contact
func (c *Client) WipeConversation(nickname string) error {
	wipeConversationOp := opWipeConversation{
		name:         nickname,
		responseChan: make(chan error, 1),
	}
	select {
	case <-c.HaltCh():
	case c.opCh <- &wipeConversationOp:
	}
	select {
	case <-c.HaltCh():
	case r := <-wipeConversationOp.responseChan:
		return r
	}
	return ErrHalted
}

func (c *Client) doWipeConversation(nickname string) error {
	c.conversationsMutex.Lock()
	defer c.save()
	defer c.conversationsMutex.Unlock()

	if _, ok := c.conversations[nickname]; !ok {
		return ErrContactNotFound
	}

	for k, m := range c.conversations[nickname] {
		utils.ExplicitBzero(m.Plaintext)
		m.Timestamp = time.Time{}
		m.Outbound = false
		m.Sent = false
		m.Delivered = false
		delete(c.conversations[nickname], k)
	}
	delete(c.conversations, nickname)

	if contact, ok := c.contactNicknames[nickname]; ok {
		contact.LastMessage = nil
	}
	return nil
}

// GetSortedConversation returns Messages (a slice of *Message, sorted by Timestamp)
func (c *Client) GetSortedConversation(nickname string) Messages {
	getConversationOp := opGetConversation{
		name:         nickname,
		responseChan: make(chan Messages, 1),
	}
	select {
	case c.opCh <- &getConversationOp:
	case <-c.HaltCh():
		return nil
	}
	select {
	case <-c.HaltCh():
	case m, ok := <-getConversationOp.responseChan:
		if !ok {
			return nil
		}
		return m
	}
	return nil
}

func (c *Client) decryptMessage(messageID *[cConstants.MessageIDLength]byte, ciphertext []byte) error {
	var err error
	message := Message{}
	decrypted := false
	var nickname string
	for _, contact := range c.contacts {
		if contact.IsPending {
			continue
		}
		contact.ratchetMutex.Lock()
		plaintext, err := contact.ratchet.Decrypt(ciphertext)
		contact.ratchetMutex.Unlock()
		switch err {
		case ratchet.ErrCannotDecrypt:
			// this contact could not decrypt the message, try another
			continue
		case nil:
			// message decrypted successfully
			decrypted = true
			nickname = contact.Nickname

			// if the message is a cbor-encoded Message, extract the fields
			err := cbor.Unmarshal(plaintext, &message)
			if err != nil {
				// FIXME: sometime soon, we should remove this
				// backwards-compatibility code path which allows receiving
				// messages that were sent and spooled prior to the cbor
				// message upgrade.

				if len(plaintext) < 4 {
					// short plaintext received
					return ErrInvalidPlaintextLength
				}

				payloadLen := binary.BigEndian.Uint32(plaintext[:4])
				if payloadLen+4 > uint32(len(plaintext)) {
					return ErrInvalidPlaintextLength
				}

				message.Plaintext = plaintext[4 : 4+payloadLen]
				message.Timestamp = time.Now()

			}
			message.Outbound = false
			break
		default:
			// every other type of error indicates an invalid message
			c.log.Debugf("Decryption err for %s: %s", contact.Nickname, err.Error())
			return err
		}
	}
	if decrypted {
		convoMesgID := MessageID{}
		_, err = rand.Reader.Read(convoMesgID[:])
		if err != nil {
			c.fatalErrCh <- err
		}
		c.log.Debugf("Message decrypted for %s: %x", nickname, convoMesgID)
		c.conversationsMutex.Lock()
		_, ok := c.conversations[nickname]
		if !ok || c.conversations[nickname] == nil {
			c.conversations[nickname] = make(map[MessageID]*Message)
		}

		c.conversations[nickname][convoMesgID] = &message
		c.contactNicknames[nickname].LastMessage = &message
		c.conversationsMutex.Unlock()
		c.save()

		c.eventCh.In() <- &MessageReceivedEvent{
			Nickname:  nickname,
			Message:   message.Plaintext,
			Timestamp: message.Timestamp,
		}
		return nil
	}
	c.log.Debugf("trial ratchet decryption failure for message ID %x reported ratchet error: %s", *messageID, err)
	return ErrTrialDecryptionFailed
}

// setMessageSent sets Message MessageID Sent = true and returns true on success
func (c *Client) setMessageSent(nickname string, msgId MessageID) bool {
	c.conversationsMutex.Lock()
	defer c.conversationsMutex.Unlock()
	if ch, ok := c.conversations[nickname]; ok {
		if m, ok := ch[msgId]; ok {
			m.Sent = true
			return true
		}
	}

	return false
}

// setMessageDelivered sets Message MessageID Delivered = true and returns true on success
func (c *Client) setMessageDelivered(nickname string, msgId MessageID) bool {
	c.conversationsMutex.Lock()
	defer c.conversationsMutex.Unlock()
	if ch, ok := c.conversations[nickname]; ok {
		if m, ok := ch[msgId]; ok {
			m.Delivered = true
			return true
		}
	}

	return false
}

// AddBlob adds a []byte blob identified by id string to the clients storage
func (c *Client) AddBlob(id string, blob []byte) error {
	// if Client was constructed from an old state file, blob is nil
	c.blobMutex.Lock()
	c.blob[id] = blob
	c.blobMutex.Unlock()
	c.save()
	return nil
}

// DeleteBlob removes the blob identified by id string or error
func (c *Client) DeleteBlob(id string) error {
	c.blobMutex.Lock()
	defer c.blobMutex.Unlock()
	_, ok := c.blob[id]
	if !ok {
		return ErrBlobNotFound
	}
	delete(c.blob, id)
	c.save()
	return nil
}

// GetBlob returns the blob identified by id string or error
func (c *Client) GetBlob(id string) ([]byte, error) {
	c.blobMutex.Lock()
	defer c.blobMutex.Unlock()
	b, ok := c.blob[id]
	if !ok {
		return nil, ErrBlobNotFound
	}
	return b, nil
}

// Status() returns ConnectedState
func (c *Client) Status() ConnectedState {
	c.connMutex.RLock()
	defer c.connMutex.RUnlock()
	return c.connected
}

// Online() brings catshadow online or returns an error
func (c *Client) Online(ctx context.Context) error {
	// XXX: block until connection or error ?
	r := make(chan error, 1)
	select {
	case <-c.HaltCh():
	case c.opCh <- &opOnline{context: ctx, responseChan: r}:
	}
	select {
	case <-c.HaltCh():
	case r := <-r:
		return r
	}
	return errors.New("Shutdown")
}

// goOnline is called by worker routine when a goOnline is received. currently only a single session is supported.
<<<<<<< HEAD
func (c *Client) goOnline() error {
	c.connMutex.Lock()
	if c.connected == StateOnline || c.connected == StateConnecting {
		c.connMutex.Unlock()
=======
func (c *Client) goOnline(ctx context.Context) error {
	c.connMutex.RLock()
	if c.online || c.connecting || c.session != nil {
		c.connMutex.RUnlock()
>>>>>>> c9cd5e06
		return errors.New("Already Connected")
	}

	// set connecting status
	c.connected = StateConnecting
	c.connMutex.Unlock()

	// try to connect
	s, err := c.client.NewTOFUSession(ctx)

	// re-obtain lock
	c.connMutex.Lock()
	if err != nil {
		c.connected = StateOffline
		c.connMutex.Unlock()
		return err
	}
	c.session = s
	c.connected = StateOnline
	c.connMutex.Unlock()
	// wait for pki document to arrive
	err = s.WaitForDocument(ctx)
	return err
}

// Offline() tells the client to disconnect from network services and blocks until the client has disconnected.
func (c *Client) Offline() error {
	// TODO: implement some safe shutdown where necessary
	r := make(chan error, 1)
	select {
	case c.opCh <- &opOffline{responseChan: r}:
	case <-c.HaltCh():
	}
	return <-r
}

// SpoolWriteDescriptor() returns the SpoolWriteDescriptor for this client or nil
func (c *Client) SpoolWriteDescriptor() *memspoolclient.SpoolWriteDescriptor {
	r := make(chan *memspoolclient.SpoolWriteDescriptor, 1)
	select {
	case c.opCh <- &opSpoolWriteDescriptor{responseChan: r}:
	case <-c.HaltCh():
	}
	return <-r
}

func (c *Client) getSpoolWriteDescriptor() *memspoolclient.SpoolWriteDescriptor {
	if c.spoolReadDescriptor == nil {
		return nil
	} else {
		return c.spoolReadDescriptor.GetWriteDescriptor()
	}
}

// goOffline is called by worker routine when a goOffline is received
func (c *Client) goOffline() error {
	c.connMutex.Lock()
	defer c.connMutex.Unlock()
	if c.connected == StateConnecting {
		return errors.New("Offline() does not cancel Online()")
	}

	if c.connected == StateOffline {
		return errors.New("Already Offline")
	}

	c.session.Shutdown()
	c.connected = StateOffline
	c.session = nil
	return nil
}<|MERGE_RESOLUTION|>--- conflicted
+++ resolved
@@ -66,7 +66,6 @@
 	pandaBlobSize             = 1000
 )
 
-<<<<<<< HEAD
 type ConnectedState uint8
 
 const (
@@ -74,11 +73,10 @@
 	StateConnecting
 	StateOnline
 )
-=======
+
 func DoubleRatchetPayloadLength(geo *geo.Geometry) int {
 	return common.SpoolPayloadLength(geo) - ratchet.DoubleRatchetOverhead
 }
->>>>>>> c9cd5e06
 
 // Client is the mixnet client which interacts with other clients
 // and services on the network.
@@ -1424,17 +1422,10 @@
 }
 
 // goOnline is called by worker routine when a goOnline is received. currently only a single session is supported.
-<<<<<<< HEAD
-func (c *Client) goOnline() error {
-	c.connMutex.Lock()
-	if c.connected == StateOnline || c.connected == StateConnecting {
-		c.connMutex.Unlock()
-=======
 func (c *Client) goOnline(ctx context.Context) error {
 	c.connMutex.RLock()
 	if c.online || c.connecting || c.session != nil {
 		c.connMutex.RUnlock()
->>>>>>> c9cd5e06
 		return errors.New("Already Connected")
 	}
 
