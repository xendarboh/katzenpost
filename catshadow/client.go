--- conflicted
+++ resolved
@@ -1422,12 +1422,6 @@
 	c.connMutex.Unlock()
 
 	// try to connect
-<<<<<<< HEAD
-	cfg := c.client.GetConfig()
-	ctx, cancel := context.WithTimeout(context.Background(), time.Duration(cfg.Debug.SessionDialTimeout)*time.Second)
-	defer cancel()
-=======
->>>>>>> d892512d
 	s, err := c.client.NewTOFUSession(ctx)
 
 	// re-obtain lock
@@ -1441,12 +1435,8 @@
 	c.connected = StateOnline
 	c.connMutex.Unlock()
 	// wait for pki document to arrive
-<<<<<<< HEAD
-	return s.WaitForDocument(ctx)
-=======
 	err = s.WaitForDocument(ctx)
 	return err
->>>>>>> d892512d
 }
 
 // Offline() tells the client to disconnect from network services and blocks until the client has disconnected.
