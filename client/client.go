--- conflicted
+++ resolved
@@ -183,10 +183,6 @@
 		return nil, err
 	}
 
-<<<<<<< HEAD
-	c.session, err = NewSession(ctx, c.fatalErrCh, c.logBackend, c.cfg, linkKey, provider, doc.SphinxGeometry)
-=======
-	c.session, err = NewSession(ctx, pkiclient, c.fatalErrCh, c.logBackend, c.cfg, linkKey, provider)
->>>>>>> 8a130e6b
+	c.session, err = NewSession(ctx, pkiclient, c.fatalErrCh, c.logBackend, c.cfg, linkKey, provider, doc.SphinxGeometry)
 	return c.session, err
 }