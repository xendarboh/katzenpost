--- conflicted
+++ resolved
@@ -331,12 +331,8 @@
 func (s *state) doSignDocument(signer cert.Signer, verifier cert.Verifier, d *pki.Document) ([]byte, error) {
 	signAt := time.Now()
 	sig, err := pki.SignDocument(signer, verifier, d)
-<<<<<<< HEAD
-	s.log.Debugf("pki.SignDocument took %v", time.Since(signAt))
-=======
 	signedAt := monotime.Now()
 	s.log.Notice("pki.SignDocument took %v", signedAt-signAt)
->>>>>>> 80405cc1
 	return sig, err
 }
 
