--- conflicted
+++ resolved
@@ -331,11 +331,7 @@
 func (s *state) doSignDocument(signer cert.Signer, verifier cert.Verifier, d *pki.Document) ([]byte, error) {
 	signAt := time.Now()
 	sig, err := pki.SignDocument(signer, verifier, d)
-<<<<<<< HEAD
-	s.log.Notice("pki.SignDocument took %v", time.Since(signAt))
-=======
 	s.log.Noticef("pki.SignDocument took %v", time.Since(signAt))
->>>>>>> 5b955912
 	return sig, err
 }
 
