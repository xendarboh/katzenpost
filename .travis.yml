language: go

go:
  - 1.7
  - 1.8
  - 1.9
<<<<<<< HEAD
  - master
=======
  - tip
>>>>>>> 5454c971

install:
 - go get -v -t ./

script:
 - go test -v ./...<|MERGE_RESOLUTION|>--- conflicted
+++ resolved
@@ -4,14 +4,10 @@
   - 1.7
   - 1.8
   - 1.9
-<<<<<<< HEAD
-  - master
-=======
   - tip
->>>>>>> 5454c971
 
 install:
- - go get -v -t ./
+ - go get -v -t ./...
 
 script:
  - go test -v ./...